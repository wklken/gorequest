--- conflicted
+++ resolved
@@ -613,12 +613,8 @@
 	defer resp.Body.Close()
 
 	body, _ := ioutil.ReadAll(resp.Body)
-<<<<<<< HEAD
-=======
 	// Reset resp.Body so it can be use again
 	resp.Body = ioutil.NopCloser(bytes.NewBuffer(body))
-	bodyString := string(body)
->>>>>>> 134d77e2
 	// deep copy response to give it to both return and callback func
 	respCallback := *resp
 	if len(callback) != 0 {
