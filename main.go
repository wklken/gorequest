--- conflicted
+++ resolved
@@ -48,12 +48,9 @@
 	Transport  *http.Transport
 	Cookies    []*http.Cookie
 	Errors     []error
-<<<<<<< HEAD
 	BasicAuth  struct{ Username, Password string }
-=======
 	Debug      bool
 	logger     *log.Logger
->>>>>>> bcc37b52
 }
 
 // Used to create a new SuperAgent object.
@@ -72,12 +69,9 @@
 		Transport:  &http.Transport{},
 		Cookies:    make([]*http.Cookie, 0),
 		Errors:     nil,
-<<<<<<< HEAD
 		BasicAuth:  struct{ Username, Password string }{},
-=======
 		Debug:      false,
 		logger:     log.New(os.Stderr, "[gorequest]", log.LstdFlags),
->>>>>>> bcc37b52
 	}
 	return s
 }
