package gorequest

import (
	"net/http"
	"unsafe"
)

func cloneMapArray(old map[string][]string) map[string][]string {
	newMap := make(map[string][]string, len(old))
	for k, vals := range old {
		newMap[k] = make([]string, len(vals))
		for i := range vals {
			newMap[k][i] = vals[i]
		}
	}
	return newMap
}

func shallowCopyData(old map[string]interface{}) map[string]interface{} {
	if old == nil {
		return nil
	}
	newData := make(map[string]interface{})
	for k, val := range old {
		newData[k] = val
	}
	return newData
}

func shallowCopyDataSlice(old []interface{}) []interface{} {
	if old == nil {
		return nil
	}
	newData := make([]interface{}, len(old))
	copy(newData, old)
	return newData
}

func shallowCopyFileArray(old []File) []File {
	if old == nil {
		return nil
	}
	newData := make([]File, len(old))
	copy(newData, old)
	return newData
}

func shallowCopyCookies(old []*http.Cookie) []*http.Cookie {
	if old == nil {
		return nil
	}
	newData := make([]*http.Cookie, len(old))
	copy(newData, old)
	return newData
}

func shallowCopyErrors(old []error) []error {
	if old == nil {
		return nil
	}
	newData := make([]error, len(old))
	copy(newData, old)
	return newData
}

func statusesContains(statuses []int, respStatus int) bool {
	for _, status := range statuses {
		if status == respStatus {
			return true
		}
	}
	return false
}

<<<<<<< HEAD
// ===========================================================

// Copyright 2020 Gin Core Team. All rights reserved.
// Use of this source code is governed by a MIT style
// license that can be found in the LICENSE file.

// StringToBytes converts string to byte slice without a memory allocation.
func StringToBytes(s string) []byte {
	return *(*[]byte)(unsafe.Pointer(
		&struct {
			string
			Cap int
		}{s, len(s)},
	))
}

// BytesToString converts byte slice to string without a memory allocation.
func BytesToString(b []byte) string {
	return *(*string)(unsafe.Pointer(&b))
}

// ===========================================================
=======
// copy from gin/util.go of https://github.com/gin-gonic/gin
// MIT License
func filterFlags(content string) string {
	for i, char := range content {
		if char == ' ' || char == ';' {
			return content[:i]
		}
	}
	return content
}
>>>>>>> 3e60fb7b
<|MERGE_RESOLUTION|>--- conflicted
+++ resolved
@@ -72,7 +72,6 @@
 	return false
 }
 
-<<<<<<< HEAD
 // ===========================================================
 
 // Copyright 2020 Gin Core Team. All rights reserved.
@@ -95,7 +94,6 @@
 }
 
 // ===========================================================
-=======
 // copy from gin/util.go of https://github.com/gin-gonic/gin
 // MIT License
 func filterFlags(content string) string {
@@ -105,5 +103,4 @@
 		}
 	}
 	return content
-}
->>>>>>> 3e60fb7b
+}