package gorequest

import (
	"bytes"
	"context"
	"encoding/base64"
	"encoding/json"
	"fmt"
	"io/ioutil"
	"log"
	"mime/multipart"
	"net/http"
	"net/http/httptest"
	"net/url"
	"os"
	"reflect"
	"strconv"
	"strings"
	"sync"
	"testing"
	"time"

	"github.com/elazarl/goproxy"
)

type (
	heyYou struct {
		Hey string `json:"hey"`
	}
	testStruct struct {
		String      string
		Int         int
		Btrue       bool
		Bfalse      bool
		Float       float64
		StringArray []string
		IntArray    []int
		BoolArray   []bool
		FloatArray  []float64
	}
)

// Test for type constants.
func TestTypeConstants(t *testing.T) {
	if TypeJSON != "json" {
		t.Errorf("Expected TypeJSON -> json | but got %s", TypeJSON)
	}

	if TypeXML != "xml" {
		t.Errorf("Expected TypeXML -> xml | but got %s", TypeXML)
	}

	if TypeForm != "form" {
		t.Errorf("Expected TypeForm -> form | but got %s", TypeForm)
	}

	if TypeFormData != "form-data" {
		t.Errorf("Expected TypeFormData -> form-data | but got %s", TypeFormData)
	}

	if TypeUrlencoded != "urlencoded" {
		t.Errorf("Expected TypeUrlencoded -> urlencoded | but got %s", TypeUrlencoded)
	}

	if TypeHTML != "html" {
		t.Errorf("Expected TypeHTML -> html | but got %s", TypeHTML)
	}

	if TypeText != "text" {
		t.Errorf("Expected TypeText -> text | but got %s", TypeText)
	}

	if TypeMultipart != "multipart" {
		t.Errorf("Expected TypeMultipart -> multipart | but got %s", TypeMultipart)
	}
}

// Test for Types map.
func TestTypesMap(t *testing.T) {
	if Types[TypeJSON] != "application/json" {
		t.Errorf(`Expected Types["json"] -> "application/json" | but got %s`, Types[TypeJSON])
	}

	if Types[TypeXML] != "application/xml" {
		t.Errorf(`Expected Types["xml"] -> "applicaion/xml" | but got %s`, Types[TypeXML])
	}

	if Types[TypeForm] != "application/x-www-form-urlencoded" {
		t.Errorf(`Expected Types["form"] -> "application/x-www-form-urlencoded" | but got %s`, Types[TypeForm])
	}

	if Types[TypeFormData] != "application/x-www-form-urlencoded" {
		t.Errorf(`Expected Types["form-data"] -> "application/x-www-form-urlencoded" | but got %s`, Types[TypeFormData])
	}

	if Types[TypeUrlencoded] != "application/x-www-form-urlencoded" {
		t.Errorf(`Expected Types["urlencoded"] -> "application/x-www-form-urlencoded" | but got %s`, Types[TypeUrlencoded])
	}

	if Types[TypeHTML] != "text/html" {
		t.Errorf(`Expected Types["html"] -> "text/html" | but got %s`, Types[TypeHTML])
	}

	if Types[TypeText] != "text/plain" {
		t.Errorf(`Expected Types["text"] -> "text/plain" | but got %s`, Types[TypeText])
	}

	if Types[TypeMultipart] != "multipart/form-data" {
		t.Errorf(`Expected Types["multipart"] -> "multipart/form-data" | but got %s`, Types[TypeMultipart])
	}
}

// Test for changeMapToURLValues
func TestChangeMapToURLValues(t *testing.T) {

	data := map[string]interface{}{
		"s":  "a string",
		"i":  42,
		"bt": true,
		"bf": false,
		"f":  12.345,
		"sa": []string{"s1", "s2"},
		"ia": []int{47, 73},
		"fa": []float64{1.23, 4.56},
		"ba": []bool{true, false},
	}

	urlValues := changeMapToURLValues(data)

	var (
		s  string
		sd string
	)

	if s := urlValues.Get("s"); s != data["s"] {
		t.Errorf("Expected string %v, got %v", data["s"], s)
	}

	s = urlValues.Get("i")
	sd = strconv.Itoa(data["i"].(int))
	if s != sd {
		t.Errorf("Expected int %v, got %v", sd, s)
	}

	s = urlValues.Get("bt")
	sd = strconv.FormatBool(data["bt"].(bool))
	if s != sd {
		t.Errorf("Expected boolean %v, got %v", sd, s)
	}

	s = urlValues.Get("bf")
	sd = strconv.FormatBool(data["bf"].(bool))
	if s != sd {
		t.Errorf("Expected boolean %v, got %v", sd, s)
	}

	s = urlValues.Get("f")
	sd = strconv.FormatFloat(data["f"].(float64), 'f', -1, 64)
	if s != sd {
		t.Errorf("Expected float %v, got %v", data["f"], s)
	}

	// array cases
	// "To access multiple values, use the map directly."

	if size := len(urlValues["sa"]); size != 2 {
		t.Fatalf("Expected length %v, got %v", 2, size)
	}
	if urlValues["sa"][0] != "s1" {
		t.Errorf("Expected string %v, got %v", "s1", urlValues["sa"][0])
	}
	if urlValues["sa"][1] != "s2" {
		t.Errorf("Expected string %v, got %v", "s2", urlValues["sa"][1])
	}

	if size := len(urlValues["ia"]); size != 2 {
		t.Fatalf("Expected length %v, got %v", 2, size)
	}
	if urlValues["ia"][0] != "47" {
		t.Errorf("Expected string %v, got %v", "47", urlValues["ia"][0])
	}
	if urlValues["ia"][1] != "73" {
		t.Errorf("Expected string %v, got %v", "73", urlValues["ia"][1])
	}

	if size := len(urlValues["ba"]); size != 2 {
		t.Fatalf("Expected length %v, got %v", 2, size)
	}
	if urlValues["ba"][0] != "true" {
		t.Errorf("Expected string %v, got %v", "true", urlValues["ba"][0])
	}
	if urlValues["ba"][1] != "false" {
		t.Errorf("Expected string %v, got %v", "false", urlValues["ba"][1])
	}

	if size := len(urlValues["fa"]); size != 2 {
		t.Fatalf("Expected length %v, got %v", 2, size)
	}
	if urlValues["fa"][0] != "1.23" {
		t.Errorf("Expected string %v, got %v", "true", urlValues["fa"][0])
	}
	if urlValues["fa"][1] != "4.56" {
		t.Errorf("Expected string %v, got %v", "false", urlValues["fa"][1])
	}
}

// Test for Make request
func TestMakeRequest(t *testing.T) {
	var err error
	var cases = []struct {
		m string
		s *SuperAgent
	}{
		{POST, New().Post("/")},
		{GET, New().Get("/")},
		{HEAD, New().Head("/")},
		{PUT, New().Put("/")},
		{PATCH, New().Patch("/")},
		{DELETE, New().Delete("/")},
		{OPTIONS, New().Options("/")},
		{"TRACE", New().CustomMethod("TRACE", "/")}, // valid HTTP 1.1 method, see W3C RFC 2616
	}

	for _, c := range cases {
		_, err = c.s.MakeRequest()
		if err != nil {
			t.Errorf("Expected nil error for method %q; got %q", c.m, err.Error())
		}
	}

	// empty method should fail
	_, err = New().CustomMethod("", "/").MakeRequest()
	if err == nil {
		t.Errorf("Expected non-nil error for empty method; got %q", err.Error())
	}
}

// testing for Get method
func TestGet(t *testing.T) {
	const case1_empty = "/"
	const case2_set_header = "/set_header"
	ts := httptest.NewServer(http.HandlerFunc(func(w http.ResponseWriter, r *http.Request) {
		// check method is GET before going to check other features
		if r.Method != GET {
			t.Errorf("Expected method %q; got %q", GET, r.Method)
		}
		if r.Header == nil {
			t.Error("Expected non-nil request Header")
		}
		switch r.URL.Path {
		default:
			t.Errorf("No testing for this case yet : %q", r.URL.Path)
		case case1_empty:
			t.Logf("case %v ", case1_empty)
		case case2_set_header:
			t.Logf("case %v ", case2_set_header)
			if r.Header.Get("API-Key") != "fookey" {
				t.Errorf("Expected 'API-Key' == %q; got %q", "fookey", r.Header.Get("API-Key"))
			}
		}
	}))

	defer ts.Close()

	New().Get(ts.URL + case1_empty).
		End()

	New().Get(ts.URL+case2_set_header).
		Set("API-Key", "fookey").
		End()
}

// testing for Get method.. but clone our base.
func TestGetWithClone(t *testing.T) {
	const case1_empty = "/"
	const case2_set_header = "/set_header"
	ts := httptest.NewServer(http.HandlerFunc(func(w http.ResponseWriter, r *http.Request) {
		// check method is GET before going to check other features
		if r.Method != GET {
			t.Errorf("Expected method %q; got %q", GET, r.Method)
		}
		if r.Header == nil {
			t.Error("Expected non-nil request Header")
		}
		switch r.URL.Path {
		default:
			t.Errorf("No testing for this case yet : %q", r.URL.Path)
		case case1_empty:
			t.Logf("case %v ", case1_empty)
		case case2_set_header:
			t.Logf("case %v ", case2_set_header)
			if r.Header.Get("API-Key") != "fookey" {
				t.Errorf("Expected 'API-Key' == %q; got %q", "fookey", r.Header.Get("API-Key"))
			}
		}
	}))

	defer ts.Close()
	reqBase := New()
	reqBase.Clone().Get(ts.URL + case1_empty).
		End()

	reqBase.Clone().Get(ts.URL+case2_set_header).
		Set("API-Key", "fookey").
		End()
}

// testing for Get method.. but clone our base.
func TestGetWithCloneRequestAfterMake(t *testing.T) {
	const case1_empty = "/"
	const case2_set_header = "/set_header"
	ts := httptest.NewServer(http.HandlerFunc(func(w http.ResponseWriter, r *http.Request) {
		// check method is GET before going to check other features
		if r.Method != GET {
			t.Errorf("Expected method %q; got %q", GET, r.Method)
		}
		if r.Header == nil {
			t.Error("Expected non-nil request Header")
		}
		switch r.URL.Path {
		default:
			t.Errorf("No testing for this case yet : %q", r.URL.Path)
		case case1_empty:
			t.Logf("case %v ", case1_empty)
		case case2_set_header:
			t.Logf("case %v ", case2_set_header)
			if r.Header.Get("API-Key") != "fookey" {
				t.Errorf("Expected 'API-Key' == %q; got %q", "fookey", r.Header.Get("API-Key"))
			}
		}
	}))

	defer ts.Close()
	reqBase := New()
	// define the two request
	req1 := reqBase.Clone().Get(ts.URL + case1_empty)
	req2 := reqBase.Clone().Get(ts.URL+case2_set_header).
		Set("API-Key", "fookey")
	// now they have different bases, so make the requests
	req1.End()
	req2.End()
}

// testing for Get method.. but clone our base.
func TestGetWithCloneWithHeadersAndQuery(t *testing.T) {
	const case1_empty = "/"
	const case2_set_header = "/set_header"
	const case3_set_query = "/set_query"
	const case4_set_both = "/set_both"
	const case5_empty = "/empty"
	ts := httptest.NewServer(http.HandlerFunc(func(w http.ResponseWriter, r *http.Request) {
		// check method is GET before going to check other features
		if r.Method != GET {
			t.Errorf("Expected method %q; got %q", GET, r.Method)
		}
		if r.Header == nil {
			t.Error("Expected non-nil request Header")
		}
		t.Logf("header %v", r.Header)
		if r.Header.Get("base") != "header" {
			t.Errorf("Expected base header: %s", r.Header.Get("base"))
		}
		if r.URL.Query().Get("queryBase") != "yep" {
			t.Errorf("Expected queryBase queryParam: %s", r.URL.Query().Get("queryBase"))
		}
		switch r.URL.Path {
		default:
			t.Errorf("No testing for this case yet : %q", r.URL.Path)
		case case1_empty, case5_empty:
			t.Logf("case %v ", case1_empty)
			if r.Header.Get("API-Key") != "base" {
				t.Errorf("Expected 'API-Key' == %q; got %q", "base", r.Header.Get("API-Key"))
			}
			if r.URL.Query().Get("newQuery") != "" {
				t.Errorf("Expected 'newQuery' == %q; got %q", "", r.URL.Query().Get("newQuery"))
			}
			if r.Header.Get("FOURTH") != "" {
				t.Errorf("Expected 'FOURTH' == %q; got %q", "", r.Header.Get("FOURTH"))
			}
		case case2_set_header:
			t.Logf("case %v ", case2_set_header)
			if r.Header.Get("API-Key") != "fookey" {
				t.Errorf("Expected 'API-Key' == %q; got %q", "fookey", r.Header.Get("API-Key"))
			}
		case case3_set_query:
			t.Logf("case %v ", case3_set_query)
			if r.URL.Query().Get("newQuery") != "newVal" {
				t.Errorf("Expected 'newQuery' == %q; got %q", "newVal", r.URL.Query().Get("newQuery"))
			}
		case case4_set_both:
			t.Logf("case %v ", case3_set_query)
			if r.URL.Query().Get("fourth") != "4val" {
				t.Errorf("Expected 'fourth' == %q; got %q", "4val", r.URL.Query().Get("fourth"))
			}
			if r.Header.Get("FOURTH") != "fourkey" {
				t.Errorf("Expected 'FOURTH' == %q; got %q", "fourkey", r.Header.Get("FOURTH"))
			}
		}
	}))

	defer ts.Close()
	reqBase := New().
		Set("base", "header").
		Set("API-KEY", "base").
		Param("queryBase", "yep")

	// define the two request
	req1 := reqBase.Clone().Get(ts.URL + case1_empty)
	req2 := reqBase.Clone().Get(ts.URL+case2_set_header).
		Set("API-Key", "fookey")
	req3 := reqBase.Clone().Get(ts.URL+case3_set_query).
		Param("newQuery", "newVal")
	req4 := reqBase.Clone().Get(ts.URL+case4_set_both).
		Param("fourth", "4val").
		Set("FOURTH", "fourkey")
	req5 := reqBase.Clone().Get(ts.URL + case5_empty)
	// now they have different bases, so make the requests
	req1.End()
	req2.End()
	req3.End()
	req4.End()
	req5.End()
}

// testing for Get method.. but clone our base.
func TestConcurrently(t *testing.T) {
	const case1_empty = "/"
	const case2_set_header = "/set_header"
	const case3_set_query = "/set_query"
	const case4_set_both = "/set_both"
	const case5_post = "/post"
	ts := httptest.NewServer(http.HandlerFunc(func(w http.ResponseWriter, r *http.Request) {
		// check method is GET before going to check other features
		if r.Method != GET && r.URL.Path != case5_post {
			t.Errorf("Expected method %q; got %q", GET, r.Method)
		} else if r.Method != POST && r.URL.Path == case5_post {
			t.Errorf("Expected method %q; got %q", POST, r.Method)
		}
		if r.Header == nil {
			t.Error("Expected non-nil request Header")
		}
		t.Logf("header %v", r.Header)
		if r.Header.Get("base") != "header" {
			t.Errorf("Expected base header: %s", r.Header.Get("base"))
		}
		if r.URL.Query().Get("queryBase") != "yep" {
			t.Errorf("Expected queryBase queryParam: %s", r.URL.Query().Get("queryBase"))
		}
		switch r.URL.Path {
		default:
			t.Errorf("No testing for this case yet : %q", r.URL.Path)
		case case1_empty:
			t.Logf("case %v ", case1_empty)
			if r.Header.Get("API-Key") != "base" {
				t.Errorf("Expected 'API-Key' == %q; got %q", "base", r.Header.Get("API-Key"))
			}
			if r.URL.Query().Get("newQuery") != "" {
				t.Errorf("Expected 'newQuery' == %q; got %q", "", r.URL.Query().Get("newQuery"))
			}
			if r.Header.Get("FOURTH") != "" {
				t.Errorf("Expected 'FOURTH' == %q; got %q", "", r.Header.Get("FOURTH"))
			}
		case case2_set_header:
			t.Logf("case %v ", case2_set_header)
			if r.Header.Get("API-Key") != "fookey" {
				t.Errorf("Expected 'API-Key' == %q; got %q", "fookey", r.Header.Get("API-Key"))
			}
		case case3_set_query:
			t.Logf("case %v ", case3_set_query)
			if r.URL.Query().Get("newQuery") != "newVal" {
				t.Errorf("Expected 'newQuery' == %q; got %q", "newVal", r.URL.Query().Get("newQuery"))
			}
		case case4_set_both:
			t.Logf("case %v ", case3_set_query)
			if r.URL.Query().Get("fourth") != "4val" {
				t.Errorf("Expected 'fourth' == %q; got %q", "4val", r.URL.Query().Get("fourth"))
			}
			if r.Header.Get("FOURTH") != "fourkey" {
				t.Errorf("Expected 'FOURTH' == %q; got %q", "fourkey", r.Header.Get("FOURTH"))
			}
		case case5_post:
			t.Logf("case %v ", case5_post)
			if r.URL.Query().Get("iteration") == "" {
				t.Errorf("Expected 'fourth' != %q; got %q", "", r.URL.Query().Get("iteration"))
			}
			r.ParseForm()
			if r.Form.Get("form_iteration") == "" {
				t.Errorf("Expected 'form_iteration' != %q; got %q", "", r.Form.Get("form_iteration"))
			}
			if r.Form.Get("form_iteration") != r.URL.Query().Get("iteration") {
				t.Errorf("Expected 'form_iteration' == %q; got %q", r.URL.Query().Get("iteration"), r.Form.Get("form_iteration"))
			}
		}
	}))

	defer ts.Close()
	reqBase := New().
		Set("base", "header").
		Set("API-KEY", "base").
		Param("queryBase", "yep")

	var waitForCompletion sync.WaitGroup

	// define the two request
	for i := 0; i < 1000; i++ {
		waitForCompletion.Add(5)
		go func() {
			reqBase.Clone().Get(ts.URL + case1_empty).End()
			waitForCompletion.Done()
		}()
		go func() {
			reqBase.Clone().Get(ts.URL+case2_set_header).
				Set("API-Key", "fookey").
				End()
			waitForCompletion.Done()
		}()
		go func() {
			reqBase.Clone().Get(ts.URL+case3_set_query).
				Param("newQuery", "newVal").
				End()
			waitForCompletion.Done()
		}()
		go func() {
			reqBase.Clone().Get(ts.URL+case4_set_both).
				Param("fourth", "4val").
				Set("FOURTH", "fourkey").
				End()
			waitForCompletion.Done()
		}()
		go func(iter int) {
			iterStr := fmt.Sprintf("%d", iter)
			reqBase.Clone().Post(ts.URL+case5_post).
				Param("iteration", iterStr).
				Type("form").
				Send(fmt.Sprintf(`{"form_iteration": "%s"}`, iterStr)).
				End()
			waitForCompletion.Done()
		}(i)
	}
	waitForCompletion.Wait()
}

// testing for Get method with retry option
func TestRetryGet(t *testing.T) {
	const (
		case1_empty                         = "/"
		case24_after_3_attempt_return_valid = "/retry_3_attempt_then_valid"
		retry_count_expected                = "3"
	)

	var attempt int

	ts := httptest.NewServer(http.HandlerFunc(func(w http.ResponseWriter, r *http.Request) {
		// check method is GET before going to check other features
		if r.Method != GET {
			t.Errorf("Expected method %q; got %q", GET, r.Method)
		}

		// set return status

		if r.Header == nil {
			t.Error("Expected non-nil request Header")
		}
		switch r.URL.Path {
		default:
			t.Errorf("No testing for this case yet : %q", r.URL.Path)
		case case1_empty:
			w.WriteHeader(400)
			t.Logf("case %v ", case1_empty)
		case case24_after_3_attempt_return_valid:
			if attempt == 3 {
				w.WriteHeader(200)
			} else {
				w.WriteHeader(400)
				t.Logf("case %v ", case24_after_3_attempt_return_valid)
			}
			attempt++
		}

	}))

	defer ts.Close()

	resp, _, errs := New().Get(ts.URL+case1_empty).
		Retry(3, 1*time.Nanosecond, http.StatusBadRequest).
		End()
	if errs != nil {
		t.Errorf("No testing for this case yet : %q", errs)
	}

	retryCountReturn := resp.Header.Get("Retry-Count")
	if retryCountReturn != retry_count_expected {
		t.Errorf("Expected [%s] retry but was [%s]", retry_count_expected, retryCountReturn)
	}

	resp, _, errs = New().Get(ts.URL+case24_after_3_attempt_return_valid).
		Retry(4, 1*time.Nanosecond, http.StatusBadRequest).
		End()
	if errs != nil {
		t.Errorf("No testing for this case yet : %q", errs)
	}

	retryCountReturn = resp.Header.Get("Retry-Count")
	if retryCountReturn != retry_count_expected {
		t.Errorf("Expected [%s] retry but was [%s]", retry_count_expected, retryCountReturn)
	}
}

// testing for Options method
func TestOptions(t *testing.T) {
	ts := httptest.NewServer(http.HandlerFunc(func(w http.ResponseWriter, r *http.Request) {
		// check method is OPTIONS before going to check other features
		if r.Method != OPTIONS {
			t.Errorf("Expected method %q; got %q", OPTIONS, r.Method)
		}
		t.Log("test Options")
		w.Header().Set("Allow", "HEAD, GET")
		w.WriteHeader(204)
	}))

	defer ts.Close()

	New().Options(ts.URL).
		End()
}

// testing that resp.Body is reusable
func TestResetBody(t *testing.T) {
	ts := httptest.NewServer(http.HandlerFunc(func(w http.ResponseWriter, r *http.Request) {
		w.Write([]byte("Just some text"))
	}))

	defer ts.Close()

	resp, _, _ := New().Get(ts.URL).End()
	bodyBytes, _ := ioutil.ReadAll(resp.Body)
	if string(bodyBytes) != "Just some text" {
		t.Error("Expected to be able to reuse the response body")
	}
}

// testing for Param method
func TestParam(t *testing.T) {
	paramCode := "123456"
	paramFields := "f1;f2;f3"

	ts := httptest.NewServer(http.HandlerFunc(func(w http.ResponseWriter, r *http.Request) {
		if r.Form.Get("code") != paramCode {
			t.Errorf("Expected 'code' == %s; got %v", paramCode, r.Form.Get("code"))
		}

		if r.Form.Get("fields") != paramFields {
			t.Errorf("Expected 'fields' == %s; got %v", paramFields, r.Form.Get("fields"))
		}
	}))

	defer ts.Close()

	New().Get(ts.URL).
		Param("code", paramCode).
		Param("fields", paramFields)
}

const (
	test_post_case1_empty                        = "/"
	test_post_case2_set_header                   = "/set_header"
	test_post_case3_send_json                    = "/send_json"
	test_post_case4_send_string                  = "/send_string"
	test_post_case5_integration_send_json_string = "/integration_send_json_string"
	test_post_case6_set_query                    = "/set_query"
	test_post_case7_integration_send_json_struct = "/integration_send_json_struct"
	// Check that the number conversion should be converted as string not float64
	test_post_case8_send_json_with_long_id_number                       = "/send_json_with_long_id_number"
	test_post_case9_send_json_string_with_long_id_number_as_form_result = "/send_json_string_with_long_id_number_as_form_result"
	test_post_case10_send_struct_pointer                                = "/send_struct_pointer"
	test_post_case11_send_string_pointer                                = "/send_string_pointer"
	test_post_case12_send_slice_string                                  = "/send_slice_string"
	test_post_case13_send_slice_string_pointer                          = "/send_slice_string_pointer"
	test_post_case14_send_int_pointer                                   = "/send_int_pointer"
	test_post_case15_send_float_pointer                                 = "/send_float_pointer"
	test_post_case16_send_bool_pointer                                  = "/send_bool_pointer"
	test_post_case17_send_string_array                                  = "/send_string_array"
	test_post_case18_send_string_array_pointer                          = "/send_string_array_pointer"
	test_post_case19_send_struct                                        = "/send_struct"
	test_post_case20_send_byte_char                                     = "/send_byte_char"
	test_post_case21_send_byte_char_pointer                             = "/send_byte_char_pointer"
	test_post_case22_send_byte_int                                      = "/send_byte_int"
	test_post_case22_send_byte_int_pointer                              = "/send_byte_int_pointer"
	test_post_case23_send_duplicate_query_params                        = "/send_duplicate_query_params"
	test_post_case24_send_query_and_request_body                        = "/send_query_and_request_body"
)

// testing for POST method
func testPostServer(t *testing.T) *httptest.Server {

	ts := httptest.NewServer(http.HandlerFunc(func(w http.ResponseWriter, r *http.Request) {
		// check method is POST before going to check other features
		if r.Method != POST {
			t.Errorf("Expected method %q; got %q", POST, r.Method)
		}
		if r.Header == nil {
			t.Error("Expected non-nil request Header")
		}
		switch r.URL.Path {
		default:
			t.Errorf("No testing for this case yet : %q", r.URL.Path)
		case test_post_case1_empty:
			t.Logf("case %v ", test_post_case1_empty)
		case test_post_case2_set_header:
			t.Logf("case %v ", test_post_case2_set_header)
			if r.Header.Get("API-Key") != "fookey" {
				t.Errorf("Expected 'API-Key' == %q; got %q", "fookey", r.Header.Get("API-Key"))
			}
		case test_post_case3_send_json:
			t.Logf("case %v ", test_post_case3_send_json)
			defer r.Body.Close()
			body, _ := ioutil.ReadAll(r.Body)
			if string(body) != `{"query1":"test","query2":"test"}` {
				t.Error(`Expected Body with {"query1":"test","query2":"test"}`, "| but got", string(body))
			}
		case test_post_case4_send_string, test_post_case11_send_string_pointer:
			t.Logf("case %v ", r.URL.Path)
			if r.Header.Get("Content-Type") != "application/x-www-form-urlencoded" {
				t.Error("Expected Header Content-Type -> application/x-www-form-urlencoded", "| but got", r.Header.Get("Content-Type"))
			}
			defer r.Body.Close()
			body, _ := ioutil.ReadAll(r.Body)
			if string(body) != "query1=test&query2=test" {
				t.Error("Expected Body with \"query1=test&query2=test\"", "| but got", string(body))
			}
		case test_post_case5_integration_send_json_string:
			t.Logf("case %v ", test_post_case5_integration_send_json_string)
			defer r.Body.Close()
			body, _ := ioutil.ReadAll(r.Body)
			if string(body) != "query1=test&query2=test" {
				t.Error("Expected Body with \"query1=test&query2=test\"", "| but got", string(body))
			}
		case test_post_case6_set_query:
			t.Logf("case %v ", test_post_case6_set_query)
			v := r.URL.Query()
			if v["query1"][0] != "test" {
				t.Error("Expected query1:test", "| but got", v["query1"][0])
			}
			if v["query2"][0] != "test" {
				t.Error("Expected query2:test", "| but got", v["query2"][0])
			}
		case test_post_case7_integration_send_json_struct:
			t.Logf("case %v ", test_post_case7_integration_send_json_struct)
			defer r.Body.Close()
			body, _ := ioutil.ReadAll(r.Body)
			comparedBody := []byte(`{"Lower":{"Color":"green","Size":1.7},"Upper":{"Color":"red","Size":0},"a":"a","name":"Cindy"}`)
			if !bytes.Equal(body, comparedBody) {
				t.Errorf(`Expected correct json but got ` + string(body))
			}
		case test_post_case8_send_json_with_long_id_number:
			t.Logf("case %v ", test_post_case8_send_json_with_long_id_number)
			defer r.Body.Close()
			body, _ := ioutil.ReadAll(r.Body)
			if string(body) != `{"id":123456789,"name":"nemo"}` {
				t.Error(`Expected Body with {"id":123456789,"name":"nemo"}`, "| but got", string(body))
			}
		case test_post_case9_send_json_string_with_long_id_number_as_form_result:
			t.Logf("case %v ", test_post_case9_send_json_string_with_long_id_number_as_form_result)
			defer r.Body.Close()
			body, _ := ioutil.ReadAll(r.Body)
			if string(body) != `id=123456789&name=nemo` {
				t.Error(`Expected Body with "id=123456789&name=nemo"`, `| but got`, string(body))
			}
		case test_post_case19_send_struct, test_post_case10_send_struct_pointer:
			t.Logf("case %v ", r.URL.Path)
			defer r.Body.Close()
			body, _ := ioutil.ReadAll(r.Body)
			comparedBody := []byte(`{"Bfalse":false,"BoolArray":[true,false],"Btrue":true,"Float":12.345,"FloatArray":[1.23,4.56,7.89],"Int":42,"IntArray":[1,2],"String":"a string","StringArray":["string1","string2"]}`)
			if !bytes.Equal(body, comparedBody) {
				t.Errorf(`Expected correct json but got ` + string(body))
			}
		case test_post_case12_send_slice_string, test_post_case13_send_slice_string_pointer, test_post_case17_send_string_array, test_post_case18_send_string_array_pointer:
			t.Logf("case %v ", r.URL.Path)
			defer r.Body.Close()
			body, _ := ioutil.ReadAll(r.Body)
			comparedBody := []byte(`["string1","string2"]`)
			if !bytes.Equal(body, comparedBody) {
				t.Errorf(`Expected correct json but got ` + string(body))
			}
		case test_post_case14_send_int_pointer:
			t.Logf("case %v ", test_post_case14_send_int_pointer)
			defer r.Body.Close()
			body, _ := ioutil.ReadAll(r.Body)
			if string(body) != "42" {
				t.Error("Expected Body with \"42\"", "| but got", string(body))
			}
		case test_post_case15_send_float_pointer:
			t.Logf("case %v ", test_post_case15_send_float_pointer)
			defer r.Body.Close()
			body, _ := ioutil.ReadAll(r.Body)
			if string(body) != "12.345" {
				t.Error("Expected Body with \"12.345\"", "| but got", string(body))
			}
		case test_post_case16_send_bool_pointer:
			t.Logf("case %v ", test_post_case16_send_bool_pointer)
			defer r.Body.Close()
			body, _ := ioutil.ReadAll(r.Body)
			if string(body) != "true" {
				t.Error("Expected Body with \"true\"", "| but got", string(body))
			}
		case test_post_case20_send_byte_char, test_post_case21_send_byte_char_pointer, test_post_case22_send_byte_int, test_post_case22_send_byte_int_pointer:
			t.Logf("case %v ", r.URL.Path)
			defer r.Body.Close()
			body, _ := ioutil.ReadAll(r.Body)
			if string(body) != "71" {
				t.Error("Expected Body with \"71\"", "| but got", string(body))
			}
		case test_post_case23_send_duplicate_query_params:
			t.Logf("case %v ", test_post_case23_send_duplicate_query_params)
			defer r.Body.Close()
			body, _ := ioutil.ReadAll(r.Body)
			sbody := string(body)
			if sbody != "param=4&param=3&param=2&param=1" {
				t.Error("Expected Body \"param=4&param=3&param=2&param=1\"", "| but got", sbody)
			}
			values, _ := url.ParseQuery(sbody)
			if len(values["param"]) != 4 {
				t.Error("Expected Body with 4 params", "| but got", sbody)
			}
			if values["param"][0] != "4" || values["param"][1] != "3" || values["param"][2] != "2" || values["param"][3] != "1" {
				t.Error("Expected Body with 4 params and values", "| but got", sbody)
			}
		case test_post_case24_send_query_and_request_body:
			t.Logf("case %v ", test_post_case24_send_query_and_request_body)
			defer r.Body.Close()
			body, _ := ioutil.ReadAll(r.Body)
			sbody := string(body)
			if sbody != `{"name":"jkbbwr"}` {
				t.Error(`Expected Body "{"name":"jkbbwr"}"`, "| but got", sbody)
			}

			v := r.URL.Query()
			if v["test"][0] != "true" {
				t.Error("Expected test:true", "| but got", v["test"][0])
			}
		}
	}))
	return ts
}

func TestPost(t *testing.T) {
	ts := testPostServer(t)
	defer ts.Close()

	New().Post(ts.URL + test_post_case1_empty).
		End()

	New().Post(ts.URL+test_post_case2_set_header).
		Set("API-Key", "fookey").
		End()

	New().Post(ts.URL + test_post_case3_send_json).
		Send(`{"query1":"test"}`).
		Send(`{"query2":"test"}`).
		End()

	New().Post(ts.URL + test_post_case4_send_string).
		Send("query1=test").
		Send("query2=test").
		End()

	New().Post(ts.URL + test_post_case5_integration_send_json_string).
		Send("query1=test").
		Send(`{"query2":"test"}`).
		End()

	/* TODO: More testing post for application/x-www-form-urlencoded
	   post.query(json), post.query(string), post.send(json), post.send(string), post.query(both).send(both)
	*/
	New().Post(ts.URL + test_post_case6_set_query).
		Query("query1=test").
		Query("query2=test").
		End()
	// TODO:
	// 1. test 2nd layer nested struct
	// 2. test lowercase won't be export to json
	// 3. test field tag change to json field name
	type Upper struct {
		Color string
		Size  int
		// note  string
	}
	type Lower struct {
		Color string
		Size  float64
		// note  string
	}
	type Style struct {
		Upper Upper
		Lower Lower
		Name  string `json:"name"`
	}
	myStyle := Style{Upper: Upper{Color: "red"}, Name: "Cindy", Lower: Lower{Color: "green", Size: 1.7}}
	New().Post(ts.URL + test_post_case7_integration_send_json_struct).
		Send(`{"a":"a"}`).
		Send(myStyle).
		End()

	New().Post(ts.URL + test_post_case8_send_json_with_long_id_number).
		Send(`{"id":123456789, "name":"nemo"}`).
		End()

	New().Post(ts.URL + test_post_case9_send_json_string_with_long_id_number_as_form_result).
		Type("form").
		Send(`{"id":123456789, "name":"nemo"}`).
		End()

	payload := testStruct{
		String:      "a string",
		Int:         42,
		Btrue:       true,
		Bfalse:      false,
		Float:       12.345,
		StringArray: []string{"string1", "string2"},
		IntArray:    []int{1, 2},
		BoolArray:   []bool{true, false},
		FloatArray:  []float64{1.23, 4.56, 7.89},
	}

	New().Post(ts.URL + test_post_case10_send_struct_pointer).
		Send(&payload).
		End()

	New().Post(ts.URL + test_post_case19_send_struct).
		Send(payload).
		End()

	s1 := "query1=test"
	s2 := "query2=test"
	New().Post(ts.URL + test_post_case11_send_string_pointer).
		Send(&s1).
		Send(&s2).
		End()

	New().Post(ts.URL + test_post_case12_send_slice_string).
		Send([]string{"string1", "string2"}).
		End()

	New().Post(ts.URL + test_post_case13_send_slice_string_pointer).
		Send(&[]string{"string1", "string2"}).
		End()

	i := 42
	New().Post(ts.URL + test_post_case14_send_int_pointer).
		Send(&i).
		End()

	f := 12.345
	New().Post(ts.URL + test_post_case15_send_float_pointer).
		Send(&f).
		End()

	b := true
	New().Post(ts.URL + test_post_case16_send_bool_pointer).
		Send(&b).
		End()

	var a [2]string
	a[0] = "string1"
	a[1] = "string2"
	New().Post(ts.URL + test_post_case17_send_string_array).
		Send(a).
		End()

	New().Post(ts.URL + test_post_case18_send_string_array_pointer).
		Send(&a).
		End()

	aByte := byte('G') // = 71 dec
	New().Post(ts.URL + test_post_case20_send_byte_char).
		Send(aByte).
		End()

	New().Post(ts.URL + test_post_case21_send_byte_char_pointer).
		Send(&aByte).
		End()

	iByte := byte(71) // = 'G'
	New().Post(ts.URL + test_post_case22_send_byte_int).
		Send(iByte).
		End()

	New().Post(ts.URL + test_post_case22_send_byte_int_pointer).
		Send(&iByte).
		End()

	New().Post(ts.URL + test_post_case23_send_duplicate_query_params).
		Send("param=1").
		Send("param=2").
		Send("param=3&param=4").
		End()

	data24 := struct {
		Name string `json:"name"`
	}{"jkbbwr"}
	New().Post(ts.URL + test_post_case24_send_query_and_request_body).
		Query("test=true").
		Send(data24).
		End()
}

// clone the super agent instead of calling New each time
func TestPostCloneSuperAgent(t *testing.T) {
	ts := testPostServer(t)
	defer ts.Close()

	baseRequest := New()

	baseRequest.Clone().Post(ts.URL + test_post_case1_empty).
		End()

	baseRequest.Clone().Post(ts.URL+test_post_case2_set_header).
		Set("API-Key", "fookey").
		End()

	baseRequest.Clone().Post(ts.URL + test_post_case3_send_json).
		Send(`{"query1":"test"}`).
		Send(`{"query2":"test"}`).
		End()

	baseRequest.Clone().Post(ts.URL + test_post_case4_send_string).
		Send("query1=test").
		Send("query2=test").
		End()

	baseRequest.Clone().Post(ts.URL + test_post_case5_integration_send_json_string).
		Send("query1=test").
		Send(`{"query2":"test"}`).
		End()

	/* TODO: More testing post for application/x-www-form-urlencoded
	   post.query(json), post.query(string), post.send(json), post.send(string), post.query(both).send(both)
	*/
	baseRequest.Clone().Post(ts.URL + test_post_case6_set_query).
		Query("query1=test").
		Query("query2=test").
		End()
	// TODO:
	// 1. test 2nd layer nested struct
	// 2. test lowercase won't be export to json
	// 3. test field tag change to json field name
	type Upper struct {
		Color string
		Size  int
		// note  string
	}
	type Lower struct {
		Color string
		Size  float64
		// note  string
	}
	type Style struct {
		Upper Upper
		Lower Lower
		Name  string `json:"name"`
	}
	myStyle := Style{Upper: Upper{Color: "red"}, Name: "Cindy", Lower: Lower{Color: "green", Size: 1.7}}
	baseRequest.Clone().Post(ts.URL + test_post_case7_integration_send_json_struct).
		Send(`{"a":"a"}`).
		Send(myStyle).
		End()

	baseRequest.Clone().Post(ts.URL + test_post_case8_send_json_with_long_id_number).
		Send(`{"id":123456789, "name":"nemo"}`).
		End()

	baseRequest.Clone().Post(ts.URL + test_post_case9_send_json_string_with_long_id_number_as_form_result).
		Type("form").
		Send(`{"id":123456789, "name":"nemo"}`).
		End()

	payload := testStruct{
		String:      "a string",
		Int:         42,
		Btrue:       true,
		Bfalse:      false,
		Float:       12.345,
		StringArray: []string{"string1", "string2"},
		IntArray:    []int{1, 2},
		BoolArray:   []bool{true, false},
		FloatArray:  []float64{1.23, 4.56, 7.89},
	}

	baseRequest.Clone().Post(ts.URL + test_post_case10_send_struct_pointer).
		Send(&payload).
		End()

	baseRequest.Clone().Post(ts.URL + test_post_case19_send_struct).
		Send(payload).
		End()

	s1 := "query1=test"
	s2 := "query2=test"
	baseRequest.Clone().Post(ts.URL + test_post_case11_send_string_pointer).
		Send(&s1).
		Send(&s2).
		End()

	baseRequest.Clone().Post(ts.URL + test_post_case12_send_slice_string).
		Send([]string{"string1", "string2"}).
		End()

	baseRequest.Clone().Post(ts.URL + test_post_case13_send_slice_string_pointer).
		Send(&[]string{"string1", "string2"}).
		End()

	i := 42
	baseRequest.Clone().Post(ts.URL + test_post_case14_send_int_pointer).
		Send(&i).
		End()

	f := 12.345
	baseRequest.Clone().Post(ts.URL + test_post_case15_send_float_pointer).
		Send(&f).
		End()

	b := true
	baseRequest.Clone().Post(ts.URL + test_post_case16_send_bool_pointer).
		Send(&b).
		End()

	var a [2]string
	a[0] = "string1"
	a[1] = "string2"
	baseRequest.Clone().Post(ts.URL + test_post_case17_send_string_array).
		Send(a).
		End()

	baseRequest.Clone().Post(ts.URL + test_post_case18_send_string_array_pointer).
		Send(&a).
		End()

	aByte := byte('G') // = 71 dec
	baseRequest.Clone().Post(ts.URL + test_post_case20_send_byte_char).
		Send(aByte).
		End()

	baseRequest.Clone().Post(ts.URL + test_post_case21_send_byte_char_pointer).
		Send(&aByte).
		End()

	iByte := byte(71) // = 'G'
	baseRequest.Clone().Post(ts.URL + test_post_case22_send_byte_int).
		Send(iByte).
		End()

	baseRequest.Clone().Post(ts.URL + test_post_case22_send_byte_int_pointer).
		Send(&iByte).
		End()

	baseRequest.Clone().Post(ts.URL + test_post_case23_send_duplicate_query_params).
		Send("param=1").
		Send("param=2").
		Send("param=3&param=4").
		End()

	data24 := struct {
		Name string `json:"name"`
	}{"jkbbwr"}
	baseRequest.Clone().Post(ts.URL + test_post_case24_send_query_and_request_body).
		Query("test=true").
		Send(data24).
		End()
}

func checkFile(t *testing.T, fileheader *multipart.FileHeader) {
	infile, err := fileheader.Open()
	if err != nil {
		t.Error(err)
	}
	defer infile.Close()
	b, err := ioutil.ReadAll(infile)
	if err != nil {
		t.Error(err)
	}
	if len(b) == 0 {
		t.Error("Expected file-content > 0", "| but got", len(b), string(b))
	}
}

// testing for POST-Request of Type multipart
func TestMultipartRequest(t *testing.T) {

	const case0_send_not_supported_filetype = "/send_not_supported_filetype"
	const case1_send_string = "/send_string"
	const case2_send_json = "/send_json"
	const case3_integration_send_json_string = "/integration_send_json_string"
	const case4_set_query = "/set_query"
	const case5_send_struct = "/send_struct"
	const case6_send_slice_string = "/send_slice_string"
	const case6_send_slice_string_with_custom_fieldname = "/send_slice_string_with_custom_fieldname"
	const case7_send_array = "/send_array"
	const case8_integration_send_json_struct = "/integration_send_json_struct"
	const case9_send_duplicate_query_params = "/send_duplicate_query_params"

	const case10_send_file_by_path = "/send_file_by_path"
	const case10a_send_file_by_path_with_name = "/send_file_by_path_with_name"
	const case10b_send_file_by_path_pointer = "/send_file_by_path_pointer"
	const case11_send_file_by_path_without_name = "/send_file_by_path_without_name"
	const case12_send_file_by_path_without_name_but_with_fieldname = "/send_file_by_path_without_name_but_with_fieldname"

	const case13_send_file_by_content_without_name = "/send_file_by_content_without_name"
	const case13a_send_file_by_content_without_name_pointer = "/send_file_by_content_without_name_pointer"
	const case14_send_file_by_content_with_name = "/send_file_by_content_with_name"

	const case15_send_file_by_content_without_name_but_with_fieldname = "/send_file_by_content_without_name_but_with_fieldname"
	const case16_send_file_by_content_with_name_and_with_fieldname = "/send_file_by_content_with_name_and_with_fieldname"

	const case17_send_file_multiple_by_path_and_content_without_name = "/send_file_multiple_by_path_and_content_without_name"
	const case18_send_file_multiple_by_path_and_content_with_name = "/send_file_multiple_by_path_and_content_with_name"
	const case19_integration_send_file_and_data = "/integration_send_file_and_data"

	const case20_send_file_as_osfile = "/send_file_as_osfile"
	const case21_send_file_as_osfile_with_name = "/send_file_as_osfile_with_name"
	const case22_send_file_as_osfile_with_name_and_with_fieldname = "/send_file_as_osfile_with_name_and_with_fieldname"

	const case23_send_file_with_file_as_fieldname = "/send_file_with_file_as_fieldname"
	const case24_send_file_with_name_with_spaces = "/send_file_with_name_with_spaces"
	const case25_send_file_with_name_with_spaces_only = "/send_file_with_name_with_spaces_only"
	const case26_send_file_with_fieldname_with_spaces = "/send_file_with_fieldname_with_spaces"
	const case27_send_file_with_fieldname_with_spaces_only = "/send_file_with_fieldname_with_spaces_only"
	const case28_send_file_with_file_as_fieldname_and_skip_file_numbering_true = "/send_file_with_file_as_fieldname_and_skip_file_numbering_true"

	ts := httptest.NewServer(http.HandlerFunc(func(w http.ResponseWriter, r *http.Request) {
		// check method is POST before going to check other features
		if r.Method != POST {
			t.Errorf("Expected method %q; got %q", POST, r.Method)
		}
		if !strings.Contains(r.Header.Get("Content-Type"), "multipart/form-data") {
			t.Error("Expected Header Content-Type -> multipart/form-data", "| but got", r.Header.Get("Content-Type"))
		}
		const _24K = (1 << 20) * 24
		err := r.ParseMultipartForm(_24K)
		if err != nil {
			t.Errorf("Error: %v", err)
		}
		t.Logf("case %v ", r.URL.Path)
		switch r.URL.Path {
		default:
			t.Errorf("No testing for this case yet : %q", r.URL.Path)
		case case0_send_not_supported_filetype:
			// will be handled at place
		case case1_send_string, case2_send_json, case3_integration_send_json_string:
			if len(r.MultipartForm.Value["query1"]) != 1 {
				t.Error("Expected length of query1:test == 1", "| but got", len(r.MultipartForm.Value["query1"]))
			}
			if r.MultipartForm.Value["query1"][0] != "test" {
				t.Error("Expected query1:test", "| but got", r.MultipartForm.Value["query1"][0])
			}
			if len(r.MultipartForm.Value["query2"]) != 1 {
				t.Error("Expected length of query2:test == 1", "| but got", len(r.MultipartForm.Value["query2"]))
			}
			if r.MultipartForm.Value["query2"][0] != "test" {
				t.Error("Expected query2:test", "| but got", r.MultipartForm.Value["query2"][0])
			}
		case case4_set_query:
			v := r.URL.Query()
			if v["query1"][0] != "test" {
				t.Error("Expected query1:test", "| but got", v["query1"][0])
			}
			if v["query2"][0] != "test" {
				t.Error("Expected query2:test", "| but got", v["query2"][0])
			}
			if val, ok := r.MultipartForm.Value["query1"]; ok {
				t.Error("Expected no value", "| but got", val)
			}
			if val, ok := r.MultipartForm.Value["query2"]; ok {
				t.Error("Expected no value", "| but got", val)
			}
		case case5_send_struct:
			if r.MultipartForm.Value["String"][0] != "a string" {
				t.Error("Expected String:'a string'", "| but got", r.MultipartForm.Value["String"][0])
			}
			if r.MultipartForm.Value["Int"][0] != "42" {
				t.Error("Expected Int:42", "| but got", r.MultipartForm.Value["Int"][0])
			}
			if r.MultipartForm.Value["Btrue"][0] != "true" {
				t.Error("Expected Btrue:true", "| but got", r.MultipartForm.Value["Btrue"][0])
			}
			if r.MultipartForm.Value["Bfalse"][0] != "false" {
				t.Error("Expected Btrue:false", "| but got", r.MultipartForm.Value["Bfalse"][0])
			}
			if r.MultipartForm.Value["Float"][0] != "12.345" {
				t.Error("Expected Float:12.345", "| but got", r.MultipartForm.Value["Float"][0])
			}
			if len(r.MultipartForm.Value["StringArray"]) != 2 {
				t.Error("Expected length of StringArray:2", "| but got", len(r.MultipartForm.Value["StringArray"]))
			}
			if r.MultipartForm.Value["StringArray"][0] != "string1" {
				t.Error("Expected StringArray:string1", "| but got", r.MultipartForm.Value["StringArray"][0])
			}
			if r.MultipartForm.Value["StringArray"][1] != "string2" {
				t.Error("Expected StringArray:string2", "| but got", r.MultipartForm.Value["StringArray"][1])
			}
			if len(r.MultipartForm.Value["IntArray"]) != 2 {
				t.Error("Expected length of IntArray:2", "| but got", len(r.MultipartForm.Value["IntArray"]))
			}
			if r.MultipartForm.Value["IntArray"][0] != "1" {
				t.Error("Expected IntArray:1", "| but got", r.MultipartForm.Value["IntArray"][0])
			}
			if r.MultipartForm.Value["IntArray"][1] != "2" {
				t.Error("Expected IntArray:2", "| but got", r.MultipartForm.Value["IntArray"][1])
			}
			if len(r.MultipartForm.Value["BoolArray"]) != 2 {
				t.Error("Expected length of BoolArray:2", "| but got", len(r.MultipartForm.Value["BoolArray"]))
			}
			if r.MultipartForm.Value["BoolArray"][0] != "true" {
				t.Error("Expected BoolArray:true", "| but got", r.MultipartForm.Value["BoolArray"][0])
			}
			if r.MultipartForm.Value["BoolArray"][1] != "false" {
				t.Error("Expected BoolArray:false", "| but got", r.MultipartForm.Value["BoolArray"][1])
			}
			if len(r.MultipartForm.Value["FloatArray"]) != 3 {
				t.Error("Expected length of FloatArray:3", "| but got", len(r.MultipartForm.Value["FloatArray"]))
			}
			if r.MultipartForm.Value["FloatArray"][0] != "1.23" {
				t.Error("Expected FloatArray:1.23", "| but got", r.MultipartForm.Value["FloatArray"][0])
			}
			if r.MultipartForm.Value["FloatArray"][1] != "4.56" {
				t.Error("Expected FloatArray:4.56", "| but got", r.MultipartForm.Value["FloatArray"][1])
			}
			if r.MultipartForm.Value["FloatArray"][2] != "7.89" {
				t.Error("Expected FloatArray:7.89", "| but got", r.MultipartForm.Value["FloatArray"][2])
			}
		case case6_send_slice_string, case7_send_array:
			if len(r.MultipartForm.Value["data"]) != 1 {
				t.Error("Expected length of data:JSON == 1", "| but got", len(r.MultipartForm.Value["data"]))
			}
			if r.MultipartForm.Value["data"][0] != `["string1","string2"]` {
				t.Error(`Expected 'data' with ["string1","string2"]`, "| but got", r.MultipartForm.Value["data"][0])
			}
		case case6_send_slice_string_with_custom_fieldname:
			if len(r.MultipartForm.Value["my_custom_data"]) != 1 {
				t.Error("Expected length of my_custom_data:JSON == 1", "| but got", len(r.MultipartForm.Value["my_custom_data"]))
			}
			if r.MultipartForm.Value["my_custom_data"][0] != `["string1","string2"]` {
				t.Error(`Expected 'my_custom_data' with ["string1","string2"]`, "| but got", r.MultipartForm.Value["my_custom_data"][0])
			}
		case case8_integration_send_json_struct:
			if len(r.MultipartForm.Value["query1"]) != 1 {
				t.Error("Expected length of query1:test == 1", "| but got", len(r.MultipartForm.Value["query1"]))
			}
			if r.MultipartForm.Value["query1"][0] != "test" {
				t.Error("Expected query1:test", "| but got", r.MultipartForm.Value["query1"][0])
			}
			if r.MultipartForm.Value["hey"][0] != "hey" {
				t.Error("Expected hey:'hey'", "| but got", r.MultipartForm.Value["Hey"][0])
			}
		case case9_send_duplicate_query_params:
			if len(r.MultipartForm.Value["param"]) != 4 {
				t.Error("Expected length of param:[] == 4", "| but got", len(r.MultipartForm.Value["param"]))
			}
			if r.MultipartForm.Value["param"][0] != "4" {
				t.Error("Expected param:0:4", "| but got", r.MultipartForm.Value["param"][0])
			}
			if r.MultipartForm.Value["param"][1] != "3" {
				t.Error("Expected param:1:3", "| but got", r.MultipartForm.Value["param"][1])
			}
			if r.MultipartForm.Value["param"][2] != "2" {
				t.Error("Expected param:2:2", "| but got", r.MultipartForm.Value["param"][2])
			}
			if r.MultipartForm.Value["param"][3] != "1" {
				t.Error("Expected param:3:1", "| but got", r.MultipartForm.Value["param"][3])
			}
		case case10_send_file_by_path, case11_send_file_by_path_without_name, case14_send_file_by_content_with_name, case20_send_file_as_osfile:
			if len(r.MultipartForm.File) != 1 {
				t.Error("Expected length of files:[] == 1", "| but got", len(r.MultipartForm.File))
			}
			if r.MultipartForm.File["file1"][0].Filename != "LICENSE" {
				t.Error("Expected Filename:LICENSE", "| but got", r.MultipartForm.File["file1"][0].Filename)
			}
			if r.MultipartForm.File["file1"][0].Header["Content-Type"][0] != "application/octet-stream" {
				t.Error("Expected Header:Content-Type:application/octet-stream", "| but got", r.MultipartForm.File["file1"][0].Header["Content-Type"])
			}
			checkFile(t, r.MultipartForm.File["file1"][0])
		case case10a_send_file_by_path_with_name, case10b_send_file_by_path_pointer, case21_send_file_as_osfile_with_name:
			if len(r.MultipartForm.File) != 1 {
				t.Error("Expected length of files:[] == 1", "| but got", len(r.MultipartForm.File))
			}
			if r.MultipartForm.File["file1"][0].Filename != "MY_LICENSE" {
				t.Error("Expected Filename:MY_LICENSE", "| but got", r.MultipartForm.File["file1"][0].Filename)
			}
		case case12_send_file_by_path_without_name_but_with_fieldname:
			if len(r.MultipartForm.File) != 1 {
				t.Error("Expected length of files:[] == 1", "| but got", len(r.MultipartForm.File))
			}
			if _, ok := r.MultipartForm.File["my_fieldname"]; !ok {
				keys := reflect.ValueOf(r.MultipartForm.File).MapKeys()
				t.Error("Expected Fieldname:my_fieldname", "| but got", keys)
			}
			if r.MultipartForm.File["my_fieldname"][0].Filename != "LICENSE" {
				t.Error("Expected Filename:LICENSE", "| but got", r.MultipartForm.File["my_fieldname"][0].Filename)
			}
			if r.MultipartForm.File["my_fieldname"][0].Header["Content-Type"][0] != "application/octet-stream" {
				t.Error("Expected Header:Content-Type:application/octet-stream", "| but got", r.MultipartForm.File["my_fieldname"][0].Header["Content-Type"])
			}
			checkFile(t, r.MultipartForm.File["my_fieldname"][0])
		case case13_send_file_by_content_without_name, case13a_send_file_by_content_without_name_pointer:
			if len(r.MultipartForm.File) != 1 {
				t.Error("Expected length of files:[] == 1", "| but got", len(r.MultipartForm.File))
			}
			if r.MultipartForm.File["file1"][0].Filename != "filename" {
				t.Error("Expected Filename:filename", "| but got", r.MultipartForm.File["file1"][0].Filename)
			}
			if r.MultipartForm.File["file1"][0].Header["Content-Type"][0] != "application/octet-stream" {
				t.Error("Expected Header:Content-Type:application/octet-stream", "| but got", r.MultipartForm.File["file1"][0].Header["Content-Type"])
			}
			checkFile(t, r.MultipartForm.File["file1"][0])
		case case15_send_file_by_content_without_name_but_with_fieldname:
			if len(r.MultipartForm.File) != 1 {
				t.Error("Expected length of files:[] == 1", "| but got", len(r.MultipartForm.File))
			}
			if _, ok := r.MultipartForm.File["my_fieldname"]; !ok {
				keys := reflect.ValueOf(r.MultipartForm.File).MapKeys()
				t.Error("Expected Fieldname:my_fieldname", "| but got", keys)
			}
			if r.MultipartForm.File["my_fieldname"][0].Filename != "filename" {
				t.Error("Expected Filename:filename", "| but got", r.MultipartForm.File["my_fieldname"][0].Filename)
			}
			if r.MultipartForm.File["my_fieldname"][0].Header["Content-Type"][0] != "application/octet-stream" {
				t.Error("Expected Header:Content-Type:application/octet-stream", "| but got", r.MultipartForm.File["my_fieldname"][0].Header["Content-Type"])
			}
			checkFile(t, r.MultipartForm.File["my_fieldname"][0])
		case case16_send_file_by_content_with_name_and_with_fieldname, case22_send_file_as_osfile_with_name_and_with_fieldname:
			if len(r.MultipartForm.File) != 1 {
				t.Error("Expected length of files:[] == 1", "| but got", len(r.MultipartForm.File))
			}
			if _, ok := r.MultipartForm.File["my_fieldname"]; !ok {
				keys := reflect.ValueOf(r.MultipartForm.File).MapKeys()
				t.Error("Expected Fieldname:my_fieldname", "| but got", keys)
			}
			if r.MultipartForm.File["my_fieldname"][0].Filename != "MY_LICENSE" {
				t.Error("Expected Filename:MY_LICENSE", "| but got", r.MultipartForm.File["my_fieldname"][0].Filename)
			}
			if r.MultipartForm.File["my_fieldname"][0].Header["Content-Type"][0] != "application/octet-stream" {
				t.Error("Expected Header:Content-Type:application/octet-stream", "| but got", r.MultipartForm.File["my_fieldname"][0].Header["Content-Type"])
			}
			checkFile(t, r.MultipartForm.File["my_fieldname"][0])
		case case17_send_file_multiple_by_path_and_content_without_name:
			if len(r.MultipartForm.File) != 2 {
				t.Error("Expected length of files:[] == 2", "| but got", len(r.MultipartForm.File))
			}
			// depends on map iteration order
			if r.MultipartForm.File["file1"][0].Filename != "LICENSE" && r.MultipartForm.File["file1"][0].Filename != "filename" {
				t.Error("Expected Filename:LICENSE||filename", "| but got", r.MultipartForm.File["file1"][0].Filename)
			}
			if r.MultipartForm.File["file1"][0].Header["Content-Type"][0] != "application/octet-stream" {
				t.Error("Expected Header:Content-Type:application/octet-stream", "| but got", r.MultipartForm.File["file1"][0].Header["Content-Type"])
			}
			// depends on map iteration order
			if r.MultipartForm.File["file2"][0].Filename != "LICENSE" && r.MultipartForm.File["file2"][0].Filename != "filename" {
				t.Error("Expected Filename:LICENSE||filename", "| but got", r.MultipartForm.File["file2"][0].Filename)
			}
			if r.MultipartForm.File["file2"][0].Header["Content-Type"][0] != "application/octet-stream" {
				t.Error("Expected Header:Content-Type:application/octet-stream", "| but got", r.MultipartForm.File["file2"][0].Header["Content-Type"])
			}
			checkFile(t, r.MultipartForm.File["file1"][0])
			checkFile(t, r.MultipartForm.File["file2"][0])
		case case18_send_file_multiple_by_path_and_content_with_name:
			if len(r.MultipartForm.File) != 2 {
				t.Error("Expected length of files:[] == 2", "| but got", len(r.MultipartForm.File))
			}
			// depends on map iteration order
			if r.MultipartForm.File["file1"][0].Filename != "LICENSE" && r.MultipartForm.File["file1"][0].Filename != "MY_LICENSE" {
				t.Error("Expected Filename:LICENSE||MY_LICENSE", "| but got", r.MultipartForm.File["file1"][0].Filename)
			}
			if r.MultipartForm.File["file1"][0].Header["Content-Type"][0] != "application/octet-stream" {
				t.Error("Expected Header:Content-Type:application/octet-stream", "| but got", r.MultipartForm.File["file1"][0].Header["Content-Type"])
			}
			// depends on map iteration order
			if r.MultipartForm.File["file2"][0].Filename != "LICENSE" && r.MultipartForm.File["file2"][0].Filename != "MY_LICENSE" {
				t.Error("Expected Filename:LICENSE||MY_LICENSE", "| but got", r.MultipartForm.File["file2"][0].Filename)
			}
			if r.MultipartForm.File["file2"][0].Header["Content-Type"][0] != "application/octet-stream" {
				t.Error("Expected Header:Content-Type:application/octet-stream", "| but got", r.MultipartForm.File["file2"][0].Header["Content-Type"])
			}
			checkFile(t, r.MultipartForm.File["file1"][0])
			checkFile(t, r.MultipartForm.File["file2"][0])
		case case19_integration_send_file_and_data:
			if len(r.MultipartForm.File) != 1 {
				t.Error("Expected length of files:[] == 1", "| but got", len(r.MultipartForm.File))
			}
			if r.MultipartForm.File["file1"][0].Filename != "LICENSE" {
				t.Error("Expected Filename:LICENSE", "| but got", r.MultipartForm.File["file1"][0].Filename)
			}
			if r.MultipartForm.File["file1"][0].Header["Content-Type"][0] != "application/octet-stream" {
				t.Error("Expected Header:Content-Type:application/octet-stream", "| but got", r.MultipartForm.File["file1"][0].Header["Content-Type"])
			}
			checkFile(t, r.MultipartForm.File["file1"][0])
			if len(r.MultipartForm.Value["query1"]) != 1 {
				t.Error("Expected length of query1:test == 1", "| but got", len(r.MultipartForm.Value["query1"]))
			}
			if r.MultipartForm.Value["query1"][0] != "test" {
				t.Error("Expected query1:test", "| but got", r.MultipartForm.Value["query1"][0])
			}
		case case23_send_file_with_file_as_fieldname:
			if len(r.MultipartForm.File) != 2 {
				t.Error("Expected length of files:[] == 2", "| but got", len(r.MultipartForm.File))
			}
			if val, ok := r.MultipartForm.File["file1"]; !ok {
				t.Error("Expected file with key: file1", "| but got ", val)
			}
			if val, ok := r.MultipartForm.File["file2"]; !ok {
				t.Error("Expected file with key: file2", "| but got ", val)
			}
			if r.MultipartForm.File["file1"][0].Filename != "b.file" {
				t.Error("Expected Filename:b.file", "| but got", r.MultipartForm.File["file1"][0].Filename)
			}
			if r.MultipartForm.File["file2"][0].Filename != "LICENSE" {
				t.Error("Expected Filename:LICENSE", "| but got", r.MultipartForm.File["file2"][0].Filename)
			}
			checkFile(t, r.MultipartForm.File["file1"][0])
			checkFile(t, r.MultipartForm.File["file2"][0])
		case case24_send_file_with_name_with_spaces, case25_send_file_with_name_with_spaces_only, case27_send_file_with_fieldname_with_spaces_only:
			if len(r.MultipartForm.File) != 1 {
				t.Error("Expected length of files:[] == 1", "| but got", len(r.MultipartForm.File))
			}
			if val, ok := r.MultipartForm.File["file1"]; !ok {
				t.Error("Expected file with key: file1", "| but got ", val)
			}
			if r.MultipartForm.File["file1"][0].Filename != "LICENSE" {
				t.Error("Expected Filename:LICENSE", "| but got", r.MultipartForm.File["file1"][0].Filename)
			}
			checkFile(t, r.MultipartForm.File["file1"][0])
		case case26_send_file_with_fieldname_with_spaces:
			if len(r.MultipartForm.File) != 1 {
				t.Error("Expected length of files:[] == 1", "| but got", len(r.MultipartForm.File))
			}
			if val, ok := r.MultipartForm.File["my_fieldname"]; !ok {
				t.Error("Expected file with key: my_fieldname", "| but got ", val)
			}
			if r.MultipartForm.File["my_fieldname"][0].Filename != "LICENSE" {
				t.Error("Expected Filename:LICENSE", "| but got", r.MultipartForm.File["my_fieldname"][0].Filename)
			}
			checkFile(t, r.MultipartForm.File["my_fieldname"][0])
		case case28_send_file_with_file_as_fieldname_and_skip_file_numbering_true:
			if len(r.MultipartForm.File) != 1 {
				t.Error("Expected length of files:[] == 1", "| but got", len(r.MultipartForm.File))
			}
			if val, ok := r.MultipartForm.File["file"]; !ok {
				t.Error("Expected file with key: file", "| but got ", val)
			}
			if r.MultipartForm.File["file"][0].Filename != "LICENSE" {
				t.Error("Expected Filename:LICENSE", "| but got", r.MultipartForm.File["file"][0].Filename)
			}
		}

	}))
	defer ts.Close()

	// "the zero case"
	t.Logf("case %v ", case0_send_not_supported_filetype)
	_, _, errs := New().Post(ts.URL + case0_send_not_supported_filetype).
		Type("multipart").
		SendFile(42).
		End()

	if len(errs) == 0 {
		t.Errorf("Expected error, but got nothing: %v", errs)
	}

	New().Post(ts.URL + case1_send_string).
		Type("multipart").
		Send("query1=test").
		Send("query2=test").
		End()

	New().Post(ts.URL + case2_send_json).
		Type("multipart").
		Send(`{"query1":"test"}`).
		Send(`{"query2":"test"}`).
		End()

	New().Post(ts.URL + case3_integration_send_json_string).
		Type("multipart").
		Send("query1=test").
		Send(`{"query2":"test"}`).
		End()

	New().Post(ts.URL + case4_set_query).
		Type("multipart").
		Query("query1=test").
		Query("query2=test").
		Send("foo").
		End()

	New().Post(ts.URL + case5_send_struct).
		Type("multipart").
		Send(testStruct{
			String:      "a string",
			Int:         42,
			Btrue:       true,
			Bfalse:      false,
			Float:       12.345,
			StringArray: []string{"string1", "string2"},
			IntArray:    []int{1, 2},
			BoolArray:   []bool{true, false},
			FloatArray:  []float64{1.23, 4.56, 7.89},
		}).
		End()

	New().Post(ts.URL + case6_send_slice_string).
		Type("multipart").
		Send([]string{"string1", "string2"}).
		End()

	New().Post(ts.URL+case6_send_slice_string_with_custom_fieldname).
		Type("multipart").
		Set("json_fieldname", "my_custom_data").
		Send([]string{"string1", "string2"}).
		End()

	New().Post(ts.URL + case7_send_array).
		Type("multipart").
		Send([2]string{"string1", "string2"}).
		End()

	New().Post(ts.URL + case8_integration_send_json_struct).
		Type("multipart").
		Send(`{"query1":"test"}`).
		Send(heyYou{
			Hey: "hey",
		}).
		End()

	New().Post(ts.URL + case9_send_duplicate_query_params).
		Type("multipart").
		Send("param=1").
		Send("param=2").
		Send("param=3&param=4").
		End()

	fileByPath := "./LICENSE"
	New().Post(ts.URL + case10_send_file_by_path).
		Type("multipart").
		SendFile(fileByPath).
		End()

	New().Post(ts.URL+case10a_send_file_by_path_with_name).
		Type("multipart").
		SendFile(fileByPath, "MY_LICENSE").
		End()

	New().Post(ts.URL+case10b_send_file_by_path_pointer).
		Type("multipart").
		SendFile(&fileByPath, "MY_LICENSE").
		End()

	New().Post(ts.URL+case11_send_file_by_path_without_name).
		Type("multipart").
		SendFile(fileByPath, "").
		End()

	New().Post(ts.URL+case12_send_file_by_path_without_name_but_with_fieldname).
		Type("multipart").
		SendFile(fileByPath, "", "my_fieldname").
		End()

	b, _ := ioutil.ReadFile("./LICENSE")
	New().Post(ts.URL + case13_send_file_by_content_without_name).
		Type("multipart").
		SendFile(b).
		End()

	New().Post(ts.URL + case13a_send_file_by_content_without_name_pointer).
		Type("multipart").
		SendFile(&b).
		End()

	New().Post(ts.URL+case14_send_file_by_content_with_name).
		Type("multipart").
		SendFile(b, "LICENSE").
		End()

	New().Post(ts.URL+case15_send_file_by_content_without_name_but_with_fieldname).
		Type("multipart").
		SendFile(b, "", "my_fieldname").
		End()

	New().Post(ts.URL+case16_send_file_by_content_with_name_and_with_fieldname).
		Type("multipart").
		SendFile(b, "MY_LICENSE", "my_fieldname").
		End()

	New().Post(ts.URL + case17_send_file_multiple_by_path_and_content_without_name).
		Type("multipart").
		SendFile("./LICENSE").
		SendFile(b).
		End()

	New().Post(ts.URL+case18_send_file_multiple_by_path_and_content_with_name).
		Type("multipart").
		SendFile("./LICENSE").
		SendFile(b, "MY_LICENSE").
		End()

	New().Post(ts.URL + case19_integration_send_file_and_data).
		Type("multipart").
		SendFile("./LICENSE").
		Send("query1=test").
		End()

	osFile, _ := os.Open("./LICENSE")
	New().Post(ts.URL + case20_send_file_as_osfile).
		Type("multipart").
		SendFile(osFile).
		End()

	New().Post(ts.URL+case21_send_file_as_osfile_with_name).
		Type("multipart").
		SendFile(osFile, "MY_LICENSE").
		End()

	New().Post(ts.URL+case22_send_file_as_osfile_with_name_and_with_fieldname).
		Type("multipart").
		SendFile(osFile, "MY_LICENSE", "my_fieldname").
		End()

	New().Post(ts.URL+case23_send_file_with_file_as_fieldname).
		Type("multipart").
		SendFile(b, "b.file").
		SendFile(osFile, "", "file").
		End()

	New().Post(ts.URL+case24_send_file_with_name_with_spaces).
		Type("multipart").
		SendFile(osFile, " LICENSE  ").
		End()

	New().Post(ts.URL+case25_send_file_with_name_with_spaces_only).
		Type("multipart").
		SendFile(osFile, "   ").
		End()

	New().Post(ts.URL+case26_send_file_with_fieldname_with_spaces).
		Type("multipart").
		SendFile(osFile, "", " my_fieldname  ").
		End()

	New().Post(ts.URL+case27_send_file_with_fieldname_with_spaces_only).
		Type("multipart").
		SendFile(osFile, "", "   ").
		End()

	New().Post(ts.URL+case28_send_file_with_file_as_fieldname_and_skip_file_numbering_true).
		Type("multipart").
		SendFile(osFile, "", "file", true).
		End()
}

// testing for Patch method
func TestPatch(t *testing.T) {
	const case1_empty = "/"
	const case2_set_header = "/set_header"
	const case3_send_json = "/send_json"
	ts := httptest.NewServer(http.HandlerFunc(func(w http.ResponseWriter, r *http.Request) {
		// check method is PATCH before going to check other features
		if r.Method != PATCH {
			t.Errorf("Expected method %q; got %q", PATCH, r.Method)
		}
		if r.Header == nil {
			t.Error("Expected non-nil request Header")
		}
		switch r.URL.Path {
		default:
			t.Errorf("No testing for this case yet : %q", r.URL.Path)
		case case1_empty:
			t.Logf("case %v ", case1_empty)
		case case2_set_header:
			t.Logf("case %v ", case2_set_header)
			if r.Header.Get("API-Key") != "fookey" {
				t.Errorf("Expected 'API-Key' == %q; got %q", "fookey", r.Header.Get("API-Key"))
			}
		case case3_send_json:
			t.Logf("case %v ", case3_send_json)
			defer r.Body.Close()
			body, _ := ioutil.ReadAll(r.Body)
			if string(body) != `{"query1":"test","query2":"test"}` {
				t.Error(`Expected Body with {"query1":"test","query2":"test"}`, "| but got", string(body))
			}
		}
	}))

	defer ts.Close()

	New().Patch(ts.URL + case1_empty).
		End()

	New().Patch(ts.URL+case2_set_header).
		Set("API-Key", "fookey").
		End()

	New().Patch(ts.URL + case3_send_json).
		Send(`{"query1":"test"}`).
		Send(`{"query2":"test"}`).
		End()
}

func checkQuery(t *testing.T, q map[string][]string, key string, want string) {
	v, ok := q[key]
	if !ok {
		t.Error(key, "Not Found")
	} else if len(v) < 1 {
		t.Error("No values for", key)
	} else if v[0] != want {
		t.Errorf("Expected %v:%v | but got %v", key, want, v[0])
	}
	// return
}

// TODO: more check on url query (all testcases)
func TestQueryFunc(t *testing.T) {
	const case1_send_string = "/send_string"
	const case2_send_struct = "/send_struct"
	const case3_send_string_with_duplicates = "/send_string_with_duplicates"
	const case4_send_map = "/send_map"
	ts := httptest.NewServer(http.HandlerFunc(func(w http.ResponseWriter, r *http.Request) {
		if r.Method != POST {
			t.Errorf("Expected method %q; got %q", POST, r.Method)
		}
		if r.Header == nil {
			t.Error("Expected non-nil request Header")
		}
		v := r.URL.Query()

		switch r.URL.Path {
		default:
			t.Errorf("No testing for this case yet : %q", r.URL.Path)
		case case1_send_string, case2_send_struct:
			checkQuery(t, v, "query1", "test1")
			checkQuery(t, v, "query2", "test2")
			checkQuery(t, v, "int64", "6673221165400540161")
		case case3_send_string_with_duplicates:
			checkQuery(t, v, "query1", "test1")
			checkQuery(t, v, "query2", "test2")
			checkQuery(t, v, "int64", "6673221165400540161")
			checkQuery(t, v, "Querya", "testa")
			checkQuery(t, v, "Queryb", "testb")

			if len(v["param"]) != 4 {
				t.Errorf("Expected Body with 4 params | but got %q", len(v["param"]))
			}
			if v["param"][0] != "1" || v["param"][1] != "2" || v["param"][2] != "3" || v["param"][3] != "4" {
				t.Error("Expected Body with 4 params and values", "| but got", r.URL.RawQuery)
			}
		case case4_send_map:
			checkQuery(t, v, "query1", "test1")
			checkQuery(t, v, "query2", "test2")
			checkQuery(t, v, "int64", "6673221165400540161")
			checkQuery(t, v, "Querya", "testa")
			checkQuery(t, v, "Queryb", "testb")
			checkQuery(t, v, "query3", "3.1415926")
			checkQuery(t, v, "query4", "true")
		}
	}))
	defer ts.Close()

	New().Post(ts.URL + case1_send_string).
		Query("query1=test1").
		Query("query2=test2").
		Query("int64=6673221165400540161").
  	Query("Querya=testa").
		Query("Queryb=testb").
		End()

	qq := struct {
		Query1 string
		Query2 string
		Int64  int64 `json:"int64"`
		Querya string `json:"Querya"`
		Queryb string
	}{
		Query1: "test1",
		Query2: "test2",
		Int64:  6673221165400540161,
		Querya: "testa",
		Queryb: "testb",
	}
	New().Post(ts.URL + case2_send_struct).
		Query(qq).
		End()

	New().Post(ts.URL + case3_send_string_with_duplicates).
		Query("query1=test1").
		Query("query2=test2").
		Query("int64=6673221165400540161").
		Query("Querya=testa").
		Query("Queryb=testb").
		Query("param=1").
		Query("param=2").
		Query("param=3&param=4").
		End()

	New().Post(ts.URL + case4_send_map).
		Query(map[string]interface{}{
			"query1": "test1",
			"query2": "test2",
			"int64":  6673221165400540161,
			"Querya": "testa",
			"Queryb": "testb",
			"query3": 3.1415926,
			"query4": true,
		}).
		End()
}

// TODO: more tests on redirect
func TestRedirectPolicyFunc(t *testing.T) {
	redirectSuccess := false
	redirectFuncGetCalled := false
	tsRedirect := httptest.NewServer(http.HandlerFunc(func(w http.ResponseWriter, r *http.Request) {
		redirectSuccess = true
	}))
	defer tsRedirect.Close()
	ts := httptest.NewServer(http.HandlerFunc(func(w http.ResponseWriter, r *http.Request) {
		http.Redirect(w, r, tsRedirect.URL, http.StatusMovedPermanently)
	}))
	defer ts.Close()

	New().
		Get(ts.URL).
		RedirectPolicy(func(req Request, via []Request) error {
			redirectFuncGetCalled = true
			return nil
		}).End()
	if !redirectSuccess {
		t.Error("Expected reaching another redirect url not original one")
	}
	if !redirectFuncGetCalled {
		t.Error("Expected redirect policy func to get called")
	}
}

func TestEndBytes(t *testing.T) {
	serverOutput := "hello world"
	ts := httptest.NewServer(http.HandlerFunc(func(w http.ResponseWriter, r *http.Request) {
		w.WriteHeader(200)
		w.Write([]byte(serverOutput))
	}))
	defer ts.Close()

	// Callback.
	{
		resp, bodyBytes, errs := New().Get(ts.URL).EndBytes(func(resp Response, body []byte, errs []error) {
			if len(errs) > 0 {
				t.Fatalf("Unexpected errors: %s", errs)
			}
			if resp.StatusCode != 200 {
				t.Fatalf("Expected StatusCode=200, actual StatusCode=%v", resp.StatusCode)
			}
			if string(body) != serverOutput {
				t.Errorf("Expected bodyBytes=%s, actual bodyBytes=%s", serverOutput, string(body))
			}
		})
		if len(errs) > 0 {
			t.Fatalf("Unexpected errors: %s", errs)
		}
		if resp.StatusCode != 200 {
			t.Fatalf("Expected StatusCode=200, actual StatusCode=%v", resp.StatusCode)
		}
		if string(bodyBytes) != serverOutput {
			t.Errorf("Expected bodyBytes=%s, actual bodyBytes=%s", serverOutput, string(bodyBytes))
		}
	}

	// No callback.
	{
		resp, bodyBytes, errs := New().Get(ts.URL).EndBytes()
		if len(errs) > 0 {
			t.Errorf("Unexpected errors: %s", errs)
		}
		if resp.StatusCode != 200 {
			t.Errorf("Expected StatusCode=200, actual StatusCode=%v", resp.StatusCode)
		}
		if string(bodyBytes) != serverOutput {
			t.Errorf("Expected bodyBytes=%s, actual bodyBytes=%s", serverOutput, string(bodyBytes))
		}
	}
}

func TestEndStruct(t *testing.T) {
	var resStruct heyYou
	expStruct := heyYou{Hey: "you"}
	serverOutput, err := json.Marshal(expStruct)
	if err != nil {
		t.Errorf("Unexpected errors: %s", err)
	}
	ts := httptest.NewServer(http.HandlerFunc(func(w http.ResponseWriter, r *http.Request) {
		w.WriteHeader(200)
		w.Write(serverOutput)
	}))
	defer ts.Close()

	// Callback.
	{
		resp, bodyBytes, errs := New().Get(ts.URL).EndStruct(func(resp Response, v interface{}, body []byte, errs []error) {
			if len(errs) > 0 {
				t.Fatalf("Unexpected errors: %s", errs)
			}
			if resp.StatusCode != 200 {
				t.Fatalf("Expected StatusCode=200, actual StatusCode=%v", resp.StatusCode)
			}
			if !reflect.DeepEqual(expStruct, resStruct) {
				resBytes, _ := json.Marshal(resStruct)
				t.Errorf("Expected body=%s, actual bodyBytes=%s", serverOutput, string(resBytes))
			}
			if !reflect.DeepEqual(body, serverOutput) {
				t.Errorf("Expected bodyBytes=%s, actual bodyBytes=%s", serverOutput, string(body))
			}
		})
		if len(errs) > 0 {
			t.Fatalf("Unexpected errors: %s", errs)
		}
		if resp.StatusCode != 200 {
			t.Fatalf("Expected StatusCode=200, actual StatusCode=%v", resp.StatusCode)
		}
		if !reflect.DeepEqual(bodyBytes, serverOutput) {
			t.Errorf("Expected bodyBytes=%s, actual bodyBytes=%s", serverOutput, string(bodyBytes))
		}
	}

	// No callback.
	{
		resp, bodyBytes, errs := New().Get(ts.URL).EndStruct(&resStruct)
		if len(errs) > 0 {
			t.Errorf("Unexpected errors: %s", errs)
		}
		if resp.StatusCode != 200 {
			t.Errorf("Expected StatusCode=200, actual StatusCode=%v", resp.StatusCode)
		}
		if !reflect.DeepEqual(expStruct, resStruct) {
			resBytes, _ := json.Marshal(resStruct)
			t.Errorf("Expected body=%s, actual bodyBytes=%s", serverOutput, string(resBytes))
		}
		if !reflect.DeepEqual(bodyBytes, serverOutput) {
			t.Errorf("Expected bodyBytes=%s, actual bodyBytes=%s", serverOutput, string(bodyBytes))
		}
	}
}

func TestProxyFunc(t *testing.T) {
	ts := httptest.NewServer(http.HandlerFunc(func(w http.ResponseWriter, r *http.Request) {
		fmt.Fprint(w, "proxy passed")
	}))
	defer ts.Close()
	// start proxy
	proxy := goproxy.NewProxyHttpServer()
	proxy.OnRequest().DoFunc(
		func(r *http.Request, ctx *goproxy.ProxyCtx) (*http.Request, *http.Response) {
			return r, nil
		})
	ts2 := httptest.NewServer(proxy)
	// sending request via Proxy
	resp, body, _ := New().Proxy(ts2.URL).Get(ts.URL).End()
	if resp.StatusCode != 200 {
		t.Error("Expected 200 Status code")
	}
	if body != "proxy passed" {
		t.Error("Expected 'proxy passed' body string")
	}
}

func TestProxyFuncPostClone(t *testing.T) {
	ts := httptest.NewServer(http.HandlerFunc(func(w http.ResponseWriter, r *http.Request) {
		if r.URL.Path == "/proxy1" {
			fmt.Fprint(w, "proxy1 passed")
			return
		}
		if r.URL.Path == "/proxy2" {
			fmt.Fprint(w, "proxy2 passed")
			return
		}
		fmt.Fprint(w, "proxy failed")
	}))
	defer ts.Close()
	// start proxy
	proxy := goproxy.NewProxyHttpServer()
	proxy.OnRequest().DoFunc(
		func(r *http.Request, ctx *goproxy.ProxyCtx) (*http.Request, *http.Response) {
			r.URL.Path = "/proxy1"
			return r, nil
		})
	proxyTs := httptest.NewServer(proxy)
	defer proxyTs.Close()

	proxy2 := goproxy.NewProxyHttpServer()
	proxy2.OnRequest().DoFunc(
		func(r *http.Request, ctx *goproxy.ProxyCtx) (*http.Request, *http.Response) {
			r.URL.Path = "/proxy2"
			return r, nil
		})
	proxy2Ts := httptest.NewServer(proxy2)
	defer proxy2Ts.Close()

	baseRequest := New().Proxy(proxyTs.URL)
	// sending request via Proxy
	resp1, body1, _ := baseRequest.Clone().Proxy(proxy2Ts.URL).Get(ts.URL).End()
	if resp1.StatusCode != 200 {
		t.Error("Expected 200 Status code")
	}
	if body1 != "proxy2 passed" {
		t.Error("Expected 'proxy2 passed' body1 string")
	}
	// sending request via Proxy
	resp2, body2, _ := baseRequest.Clone().Get(ts.URL).End()
	if resp2.StatusCode != 200 {
		t.Error("Expected 200 Status code")
	}
	if body2 != "proxy1 passed" {
		t.Error("Expected 'proxy1 passed' body2 string")
	}
}

func TestTimeoutFunc(t *testing.T) {
	// 1st case, dial timeout
	startTime := time.Now()
	_, _, errs := New().Timeout(1000 * time.Millisecond).Get("http://www.google.com:81").End()
	elapsedTime := time.Since(startTime)
	if errs == nil {
		t.Error("Expected dial timeout error but get nothing")
	}
	if elapsedTime < 1000*time.Millisecond || elapsedTime > 1500*time.Millisecond {
		t.Errorf("Expected timeout in between 1000 -> 1500 ms | but got %d", elapsedTime)
	}
	// 2st case, read/write timeout (Can dial to url but want to timeout because too long operation on the server)
	ts := httptest.NewServer(http.HandlerFunc(func(w http.ResponseWriter, r *http.Request) {
		time.Sleep(1100 * time.Millisecond) // slightly longer than expected
		w.WriteHeader(200)
	}))
	request := New().Timeout(1000 * time.Millisecond)
	startTime = time.Now()
	_, _, errs = request.Get(ts.URL).End()
	elapsedTime = time.Since(startTime)
	if errs == nil {
		t.Error("Expected dial+read/write timeout | but get nothing")
	}
	if elapsedTime < 1000*time.Millisecond || elapsedTime > 1500*time.Millisecond {
		t.Errorf("Expected timeout in between 1000 -> 1500 ms | but got %d", elapsedTime)
	}
	// 3rd case, testing reuse of same request
	ts = httptest.NewServer(http.HandlerFunc(func(w http.ResponseWriter, r *http.Request) {
		time.Sleep(1100 * time.Millisecond) // slightly longer than expected
		w.WriteHeader(200)
	}))
	startTime = time.Now()
	_, _, errs = request.Get(ts.URL).End()
	elapsedTime = time.Since(startTime)
	if errs == nil {
		t.Error("Expected dial+read/write timeout | but get nothing")
	}
	if elapsedTime < 1000*time.Millisecond || elapsedTime > 1500*time.Millisecond {
		t.Errorf("Expected timeout in between 1000 -> 1500 ms | but got %d", elapsedTime)
	}

}

func TestCookies(t *testing.T) {
	request := New().Timeout(60 * time.Second)
	_, _, errs := request.Get("https://github.com").End()
	if errs != nil {
		t.Error("Cookies test request did not complete")
		return
	}
	domain, _ := url.Parse("https://github.com")
	if len(request.Client.Jar.Cookies(domain)) == 0 {
		t.Error("Expected cookies | but get nothing")
	}
}

func TestGetSetCookie(t *testing.T) {
	ts := httptest.NewServer(http.HandlerFunc(func(w http.ResponseWriter, r *http.Request) {
		if r.Method != GET {
			t.Errorf("Expected method %q; got %q", GET, r.Method)
		}
		c, err := r.Cookie("API-Cookie-Name")
		if err != nil {
			t.Error(err)
		}
		if c == nil {
			t.Error("Expected non-nil request Cookie 'API-Cookie-Name'")
		} else if c.Value != "api-cookie-value" {
			t.Errorf("Expected 'API-Cookie-Name' == %q; got %q", "api-cookie-value", c.Value)
		}
	}))
	defer ts.Close()

	New().Get(ts.URL).
		AddCookie(&http.Cookie{Name: "API-Cookie-Name", Value: "api-cookie-value"}).
		End()
}

func TestGetSetCookies(t *testing.T) {
	ts := httptest.NewServer(http.HandlerFunc(func(w http.ResponseWriter, r *http.Request) {
		if r.Method != GET {
			t.Errorf("Expected method %q; got %q", GET, r.Method)
		}
		c, err := r.Cookie("API-Cookie-Name1")
		if err != nil {
			t.Error(err)
		}
		if c == nil {
			t.Error("Expected non-nil request Cookie 'API-Cookie-Name1'")
		} else if c.Value != "api-cookie-value1" {
			t.Errorf("Expected 'API-Cookie-Name1' == %q; got %q", "api-cookie-value1", c.Value)
		}
		c, err = r.Cookie("API-Cookie-Name2")
		if err != nil {
			t.Error(err)
		}
		if c == nil {
			t.Error("Expected non-nil request Cookie 'API-Cookie-Name2'")
		} else if c.Value != "api-cookie-value2" {
			t.Errorf("Expected 'API-Cookie-Name2' == %q; got %q", "api-cookie-value2", c.Value)
		}
	}))
	defer ts.Close()

	New().Get(ts.URL).AddCookies([]*http.Cookie{
		{Name: "API-Cookie-Name1", Value: "api-cookie-value1"},
		{Name: "API-Cookie-Name2", Value: "api-cookie-value2"},
	}).End()
}

func TestErrorTypeWrongKey(t *testing.T) {
	// defer afterTest(t)
	ts := httptest.NewServer(http.HandlerFunc(func(w http.ResponseWriter, r *http.Request) {
		fmt.Fprintln(w, "Hello, checkTypeWrongKey")
	}))
	defer ts.Close()

	_, _, err := New().
		Get(ts.URL).
		Type("wrongtype").
		End()
	if len(err) != 0 {
		if err[0].Error() != "type func: incorrect type \"wrongtype\"" {
			t.Errorf("Wrong error message: " + err[0].Error())
		}
	} else {
		t.Error("Should have error")
	}
}

// expect the first clone to result in an erro
// the second clone should succeed
func TestErrorThenReUseBase(t *testing.T) {
	// defer afterTest(t)
	requestCount := 0
	ts := httptest.NewServer(http.HandlerFunc(func(w http.ResponseWriter, r *http.Request) {
		requestCount++
		if requestCount == 1 {
			fmt.Fprintln(w, "Hello, checkTypeWrongKey")
			return
		}
		w.WriteHeader(http.StatusOK)
	}))
	defer ts.Close()

	baseRequest := New()
	_, _, err := baseRequest.Clone().
		Get(ts.URL).
		Type("wrongtype").
		End()
	if len(err) != 0 {
		if err[0].Error() != "type func: incorrect type \"wrongtype\"" {
			t.Errorf("Wrong error message: " + err[0].Error())
		}
	} else {
		t.Error("Should have error")
	}

	_, _, err = baseRequest.Clone().
		Get(ts.URL).
		End()
	if len(err) != 0 {
		t.Errorf("Expected No error %v", err)
	}
}

func TestBasicAuth(t *testing.T) {
	ts := httptest.NewServer(http.HandlerFunc(func(w http.ResponseWriter, r *http.Request) {
		auth := strings.SplitN(r.Header["Authorization"][0], " ", 2)
		if len(auth) != 2 || auth[0] != "Basic" {
			t.Error("bad syntax")
		}
		payload, _ := base64.StdEncoding.DecodeString(auth[1])
		pair := strings.SplitN(string(payload), ":", 2)
		if pair[0] != "myusername" || pair[1] != "mypassword" {
			t.Error("Wrong username/password")
		}
	}))
	defer ts.Close()
	New().Post(ts.URL).
		SetBasicAuth("myusername", "mypassword").
		End()
}

func TestBasicAuthCloneToDifferentAuths(t *testing.T) {
	requestCount := 0
	ts := httptest.NewServer(http.HandlerFunc(func(w http.ResponseWriter, r *http.Request) {
		requestCount++
		auth := strings.SplitN(r.Header["Authorization"][0], " ", 2)
		if len(auth) != 2 || auth[0] != "Basic" {
			t.Error("bad syntax")
		}
		payload, _ := base64.StdEncoding.DecodeString(auth[1])
		pair := strings.SplitN(string(payload), ":", 2)
		if requestCount == 1 {
			if pair[0] != "myusername" || pair[1] != "mypassword" {
				t.Error("Wrong username/password")
			}
		} else {
			if pair[0] != "request2" || pair[1] != "request2passowrd" {
				t.Error("Wrong username/password")
			}
		}
	}))
	defer ts.Close()
	baseRequest := New()
	baseRequest.Clone().
		Post(ts.URL).
		SetBasicAuth("myusername", "mypassword").
		End()

	baseRequest.Clone().
		Post(ts.URL).
		SetBasicAuth("request2", "request2passowrd").
		End()
}

func TestBasicAuthCloneReuseAuth(t *testing.T) {
	ts := httptest.NewServer(http.HandlerFunc(func(w http.ResponseWriter, r *http.Request) {
		auth := strings.SplitN(r.Header["Authorization"][0], " ", 2)
		if len(auth) != 2 || auth[0] != "Basic" {
			t.Error("bad syntax")
		}
		payload, _ := base64.StdEncoding.DecodeString(auth[1])
		pair := strings.SplitN(string(payload), ":", 2)
		if pair[0] != "myusername" || pair[1] != "mypassword" {
			t.Error("Wrong username/password")
		}
	}))
	defer ts.Close()
	baseRequest := New().
		SetBasicAuth("myusername", "mypassword")
	baseRequest.Clone().
		Post(ts.URL).
		End()

	baseRequest.Clone().
		Post(ts.URL).
		End()
}

func TestBasicAuthCloneOverrideAuth(t *testing.T) {
	requestCount := 0
	ts := httptest.NewServer(http.HandlerFunc(func(w http.ResponseWriter, r *http.Request) {
		requestCount++
		auth := strings.SplitN(r.Header["Authorization"][0], " ", 2)
		if len(auth) != 2 || auth[0] != "Basic" {
			t.Error("bad syntax")
		}
		payload, _ := base64.StdEncoding.DecodeString(auth[1])
		pair := strings.SplitN(string(payload), ":", 2)
		if requestCount == 1 {
			if pair[0] != "request1" || pair[1] != "request1passowrd" {
				t.Error("Wrong username/password")
			}
		} else {
			if pair[0] != "myusername" || pair[1] != "mypassword" {
				t.Error("Wrong username/password")
			}
		}
	}))
	defer ts.Close()
	baseRequest := New().
		SetBasicAuth("myusername", "mypassword")
	baseRequest.Clone().
		Post(ts.URL).
		SetBasicAuth("request1", "request1passowrd").
		End()

	baseRequest.Clone().
		Post(ts.URL).
		End()
}

func TestXml(t *testing.T) {
	xml := `<note><to>Tove</to><from>Jani</from><heading>Reminder</heading><body>Don't forget me this weekend!</body></note>`

	ts := httptest.NewServer(http.HandlerFunc(func(w http.ResponseWriter, r *http.Request) {
		// check method is PATCH before going to check other features
		if r.Method != POST {
			t.Errorf("Expected method %q; got %q", POST, r.Method)
		}
		if r.Header == nil {
			t.Error("Expected non-nil request Header")
		}

		if r.Header.Get("Content-Type") != "application/xml" {
			t.Error("Expected Header Content-Type -> application/xml", "| but got", r.Header.Get("Content-Type"))
		}

		defer r.Body.Close()
		body, _ := ioutil.ReadAll(r.Body)
		if string(body) != xml {
			t.Error(`Expected XML `, xml, "| but got", string(body))
		}
	}))

	defer ts.Close()

	New().Post(ts.URL).
		Type("xml").
		Send(xml).
		End()

	New().Post(ts.URL).
		Set("Content-Type", "application/xml").
		Send(xml).
		End()
}

func TestPlainText(t *testing.T) {
	text := `hello world \r\n I am GoRequest`

	ts := httptest.NewServer(http.HandlerFunc(func(w http.ResponseWriter, r *http.Request) {
		// check method is PATCH before going to check other features
		if r.Method != POST {
			t.Errorf("Expected method %q; got %q", POST, r.Method)
		}
		if r.Header == nil {
			t.Error("Expected non-nil request Header")
		}
		if r.Header.Get("Content-Type") != "text/plain" {
			t.Error("Expected Header Content-Type -> text/plain", "| but got", r.Header.Get("Content-Type"))
		}

		defer r.Body.Close()
		body, _ := ioutil.ReadAll(r.Body)
		if string(body) != text {
			t.Error(`Expected text `, text, "| but got", string(body))
		}
	}))

	defer ts.Close()

	New().Post(ts.URL).
		Type("text").
		Send(text).
		End()

	New().Post(ts.URL).
		Set("Content-Type", "text/plain").
		Send(text).
		End()
}

// TestContentTypeInference tests that the ContentType header is set
// properly when a custom override is provided using AppendHeader
// or Set methods.
// https://github.com/parnurzeal/gorequest/issues/164
func TestContentTypeInference(t *testing.T) {
	var tests = []struct {
		customContentType string
		// type is reserved keyword
		Type           string
		expectedHeader string
		body           string
	}{
		{"application/json", "json", "application/json", "{}"},
		// if customContentType is "" and Type("json"), `` will unmarshal fail, no change to the content-type
		{"", "json", "", ""},
		// if customContentType is "" and Type("json"), `{}` will unmarshal success, set content-type to application/json
		{"", "json", "application/json", "{}"},
		{"text/json", "json", "text/json", "{}"},
		{"text/xml", "json", "text/xml", "<a />"},
	}
	for _, test := range tests {
		ts := httptest.NewServer(http.HandlerFunc(func(w http.ResponseWriter, r *http.Request) {
			// check method is PATCH before going to check other features
			if r.Method != POST {
				t.Errorf("Expected method %q; got %q", POST, r.Method)
			}
			if r.Header == nil {
				t.Error("Expected non-nil request Header")
			}
			if r.Header.Get("Content-Type") != test.expectedHeader {
				t.Errorf("Expected Header Content-Type -> %q | but got %q", test.expectedHeader, r.Header.Get("Content-Type"))
			}
		}))

		New().Post(ts.URL).
			Set("Content-Type", test.customContentType).
			Type(test.Type).
			Send(test.body).
			End()
		New().Post(ts.URL).
			Set("cOnTent-tYpE", test.customContentType).
			Type(test.Type).
			Send(test.body).
			End()
		New().Post(ts.URL).
			AppendHeader("Content-Type", test.customContentType).
			Type(test.Type).
			Send(test.body).
			End()
		ts.Close()
	}
}

// Test for request can accept multiple types.
func TestAcceptMultipleTypes(t *testing.T) {
	text := `hello world \r\n I am GoRequest`

	ts := httptest.NewServer(http.HandlerFunc(func(w http.ResponseWriter, r *http.Request) {
		// check method is PATCH before going to check other features
		if r.Method != POST {
			t.Errorf("Expected method %q; got %q", POST, r.Method)
		}
		if r.Header == nil {
			t.Error("Expected non-nil request Header")
		}
		if r.Header.Get("Content-Type") != "text/plain" {
			t.Error("Expected Header Content-Type -> text/plain", "| but got", r.Header.Get("Content-Type"))
		}

		expectedAccepts := []string{"text/plain", "application/json"}
		if strings.Join(r.Header["Accept"], ", ") != strings.Join(expectedAccepts, ", ") {
			t.Error("Expected Header Accept -> ", expectedAccepts, "| but got", r.Header["Accept"])
		}

		defer r.Body.Close()
		body, _ := ioutil.ReadAll(r.Body)
		if string(body) != text {
			t.Error(`Expected text `, text, "| but got", string(body))
		}
	}))

	defer ts.Close()

	New().Post(ts.URL).
		AppendHeader("Accept", "text/plain").
		AppendHeader("Accept", "application/json").
		Type("text").
		Send(text).
		End()

	New().Post(ts.URL).
		Set("Accept", "text/plain").
		AppendHeader("Accept", "application/json").
		Set("Content-Type", "text/plain").
		Send(text).
		End()

	New().Post(ts.URL).
		AppendHeader("Accept", "texxt/html"). // This will be overwritten by Set("Accept")
		Set("Accept", "text/plain").
		AppendHeader("Accept", "application/json").
		Type("text").
		Send(text).
		End()
}

func TestAsCurlCommand(t *testing.T) {
	var (
		endpoint = "http://github.com/parnurzeal/gorequest"
		jsonData = `{"here": "is", "some": {"json": ["data"]}}`
	)

	request := New().Timeout(10*time.Second).Put(endpoint).Set("Content-Type", "application/json").Send(jsonData)

	curlComand, err := request.AsCurlCommand()
	if err != nil {
		t.Fatal(err)
	}

	expected := fmt.Sprintf(`curl -X 'PUT' -d '%v' -H 'Content-Type: application/json' '%v'`, strings.Replace(jsonData, " ", "", -1), endpoint)
	if curlComand != expected {
		t.Fatalf("\nExpected curlCommand=%v\n   but actual result=%v", expected, curlComand)
	}
}

func TestSetDebugByEnvironmentVar(t *testing.T) {
	endpoint := "http://github.com/parnurzeal/gorequest"

	var buf bytes.Buffer
	logger := log.New(&buf, "[gorequest]", log.LstdFlags)

	os.Setenv("GOREQUEST_DEBUG", "1")
	New().SetLogger(logger).Get(endpoint).End()

	if len(buf.String()) == 0 {
		t.Fatalf("\nExpected gorequest to log request and response object if GOREQUEST_DEBUG=1")
	}

	os.Setenv("GOREQUEST_DEBUG", "")
	buf.Reset()

	New().SetLogger(logger).Get(endpoint).End()

	if len(buf.String()) > 0 {
		t.Fatalf("\nExpected gorequest not to log request and response object if GOREQUEST_DEBUG is not set.")
	}
}

<<<<<<< HEAD
func TestSetHeaders(t *testing.T) {
	text := "hi"

	ts := httptest.NewServer(http.HandlerFunc(func(w http.ResponseWriter, r *http.Request) {
		// check method is PATCH before going to check other features
		if r.Method != POST {
			t.Errorf("Expected method %q; got %q", POST, r.Method)
		}
		if r.Header == nil {
			t.Error("Expected non-nil request Header")
		}
		if r.Header.Get("Connection") != "keep-Alive" {
			t.Error("Expected Header Connection -> keep-Alive", "| but got", r.Header.Get("Connection"))
		}
		if r.Header.Get("Date") != "Fri, 22 Jan 2010 04:00:00 GMT" {
			t.Error("Expected Header Date -> Fri, 22 Jan 2010 04:00:00 GMT", "| but got", r.Header.Get("Date"))
		}
		expectedAccepts := []string{"application/json", "text/plain"}
		if strings.Join(r.Header["Accept"], ", ") != strings.Join(expectedAccepts, ", ") {
			t.Error("Expected Header Accept -> ", expectedAccepts, "| but got", r.Header["Accept"])
		}

		defer r.Body.Close()
		body, _ := ioutil.ReadAll(r.Body)
		if string(body) != text {
			t.Error(`Expected text `, text, "| but got", string(body))
		}
	}))

	defer ts.Close()

	type headers struct {
		Accept     string
		Connection string
		Date       string
	}

	headersStruct := headers{Accept: "application/json", Connection: "keep-Alive", Date: "Fri, 22 Jan 2010 04:00:00 GMT"}
	headersMap := map[string]string{
		"Accept":     "application/json",
		"Connection": "keep-Alive",
		"Date":       "Fri, 22 Jan 2010 04:00:00 GMT",
	}

	New().Post(ts.URL).
		SetHeaders(headersStruct).
		AppendHeader("Accept", "text/plain").
		Type("text").
		Send(text).
		End()

	New().Post(ts.URL).
		SetHeaders(headersMap).
		AppendHeader("Accept", "text/plain").
		Type("text").
		Send(text).
		End()
=======
func TestContext(t *testing.T) {
	ts := httptest.NewServer(http.HandlerFunc(func(w http.ResponseWriter, r *http.Request) {
		// check method is GET before going to check other features
		time.Sleep(1 * time.Second)

		fmt.Fprintln(w, "Hello, client")
	}))

	ctx, cancel := context.WithTimeout(context.Background(), 1*time.Millisecond)
	defer cancel()

	_, _, errs := New().Get(ts.URL).Context(ctx).EndBytes()
	if len(errs) == 0 {
		t.Fatalf("Expected error, got no error")
	}

	if !strings.HasSuffix(errs[0].Error(), "context deadline exceeded") {
		t.Fatalf("Expected context deadline exceeded error, got %v", errs[0].Error())
	}
>>>>>>> 9c997696
}<|MERGE_RESOLUTION|>--- conflicted
+++ resolved
@@ -2609,7 +2609,6 @@
 	}
 }
 
-<<<<<<< HEAD
 func TestSetHeaders(t *testing.T) {
 	text := "hi"
 
@@ -2667,7 +2666,7 @@
 		Type("text").
 		Send(text).
 		End()
-=======
+
 func TestContext(t *testing.T) {
 	ts := httptest.NewServer(http.HandlerFunc(func(w http.ResponseWriter, r *http.Request) {
 		// check method is GET before going to check other features
@@ -2687,5 +2686,4 @@
 	if !strings.HasSuffix(errs[0].Error(), "context deadline exceeded") {
 		t.Fatalf("Expected context deadline exceeded error, got %v", errs[0].Error())
 	}
->>>>>>> 9c997696
 }