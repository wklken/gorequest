--- conflicted
+++ resolved
@@ -1833,21 +1833,13 @@
 		case case1_send_string, case2_send_struct:
 			checkQuery(t, v, "query1", "test1")
 			checkQuery(t, v, "query2", "test2")
-<<<<<<< HEAD
 			checkQuery(t, v, "int64", "6673221165400540161")
 		case case3_send_string_with_duplicates:
 			checkQuery(t, v, "query1", "test1")
 			checkQuery(t, v, "query2", "test2")
 			checkQuery(t, v, "int64", "6673221165400540161")
-=======
 			checkQuery(t, v, "Querya", "testa")
 			checkQuery(t, v, "Queryb", "testb")
-		case case3_send_string_with_duplicates:
-			checkQuery(t, v, "query1", "test1")
-			checkQuery(t, v, "query2", "test2")
-			checkQuery(t, v, "Querya", "testa")
-			checkQuery(t, v, "Queryb", "testb")
->>>>>>> 654fe2ef
 
 			if len(v["param"]) != 4 {
 				t.Errorf("Expected Body with 4 params | but got %q", len(v["param"]))
@@ -1858,12 +1850,9 @@
 		case case4_send_map:
 			checkQuery(t, v, "query1", "test1")
 			checkQuery(t, v, "query2", "test2")
-<<<<<<< HEAD
 			checkQuery(t, v, "int64", "6673221165400540161")
-=======
 			checkQuery(t, v, "Querya", "testa")
 			checkQuery(t, v, "Queryb", "testb")
->>>>>>> 654fe2ef
 			checkQuery(t, v, "query3", "3.1415926")
 			checkQuery(t, v, "query4", "true")
 		}
@@ -1873,34 +1862,23 @@
 	New().Post(ts.URL + case1_send_string).
 		Query("query1=test1").
 		Query("query2=test2").
-<<<<<<< HEAD
 		Query("int64=6673221165400540161").
+  	Query("Querya=testa").
+		Query("Queryb=testb").
 		End()
 
 	qq := struct {
 		Query1 string
 		Query2 string
 		Int64  int64 `json:"int64"`
-	}{
-		Query1: "test1",
-		Query2: "test2",
-		Int64:  6673221165400540161,
-=======
-		Query("Querya=testa").
-		Query("Queryb=testb").
-		End()
-
-	qq := struct {
-		Query1 string `json:"query1"`
-		Query2 string `json:"query2"`
 		Querya string `json:"Querya"`
 		Queryb string
 	}{
 		Query1: "test1",
 		Query2: "test2",
+		Int64:  6673221165400540161,
 		Querya: "testa",
 		Queryb: "testb",
->>>>>>> 654fe2ef
 	}
 	New().Post(ts.URL + case2_send_struct).
 		Query(qq).
@@ -1909,12 +1887,9 @@
 	New().Post(ts.URL + case3_send_string_with_duplicates).
 		Query("query1=test1").
 		Query("query2=test2").
-<<<<<<< HEAD
 		Query("int64=6673221165400540161").
-=======
 		Query("Querya=testa").
 		Query("Queryb=testb").
->>>>>>> 654fe2ef
 		Query("param=1").
 		Query("param=2").
 		Query("param=3&param=4").
@@ -1924,12 +1899,9 @@
 		Query(map[string]interface{}{
 			"query1": "test1",
 			"query2": "test2",
-<<<<<<< HEAD
 			"int64":  6673221165400540161,
-=======
 			"Querya": "testa",
 			"Queryb": "testb",
->>>>>>> 654fe2ef
 			"query3": 3.1415926,
 			"query4": true,
 		}).
