--- conflicted
+++ resolved
@@ -50,41 +50,41 @@
 		End()
 }
 
-<<<<<<< HEAD
 // testing that resp.Body is reusable
 func TestResetBody(t *testing.T) {
 	ts := httptest.NewServer(http.HandlerFunc(func(w http.ResponseWriter, r *http.Request) {
 		w.Write([]byte("Just some text"))
-=======
+	}))
+
+	defer ts.Close()
+
+	resp, _, _ := New().Get(ts.URL).End()
+	bodyBytes, _ := ioutil.ReadAll(resp.Body)
+	if string(bodyBytes) != "Just some text" {
+		t.Error("Expected to be able to reuse the response body")
+	}
+}
+
 // testing for Param method
 func TestParam(t *testing.T) {
 	paramCode := "123456"
 	paramFields := "f1;f2;f3"
 
-	ts := httptest.NewServer(http.HandlerFunc(func(w http.ResponseWriter, r *http.Request){
-			if r.Form.Get("code") != paramCode {
-				t.Errorf("Expected 'code' == %s; got %v", paramCode, r.Form.Get("code"))
-			}
-
-			if r.Form.Get("fields") != paramFields {
-				t.Errorf("Expected 'fields' == %s; got %v", paramFields , r.Form.Get("fields"))
-			}
->>>>>>> 3dd88faa
-	}))
-
-	defer ts.Close()
-
-<<<<<<< HEAD
-	resp, _, _ := New().Get(ts.URL).End()
-	bodyBytes, _ := ioutil.ReadAll(resp.Body)
-	if string(bodyBytes) != "Just some text" {
-		t.Error("Expected to be able to reuse the response body")
-	}
-=======
+	ts := httptest.NewServer(http.HandlerFunc(func(w http.ResponseWriter, r *http.Request) {
+		if r.Form.Get("code") != paramCode {
+			t.Errorf("Expected 'code' == %s; got %v", paramCode, r.Form.Get("code"))
+		}
+
+		if r.Form.Get("fields") != paramFields {
+			t.Errorf("Expected 'fields' == %s; got %v", paramFields, r.Form.Get("fields"))
+		}
+	}))
+
+	defer ts.Close()
+
 	New().Get(ts.URL).
-	  Param("code", paramCode).
+		Param("code", paramCode).
 		Param("fields", paramFields)
->>>>>>> 3dd88faa
 }
 
 // testing for POST method
