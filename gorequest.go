// Package gorequest inspired by Nodejs SuperAgent provides easy-way to write http client
package gorequest

import (
	"bytes"
	"crypto/tls"
	"encoding/json"
	"io"
	"io/ioutil"
	"log"
	"net/http"
	"net/http/cookiejar"
	"net/http/httputil"
	"net/url"
	"os"
	"reflect"
	"strconv"
	"strings"
	"time"

	"github.com/pkg/errors"

	"mime/multipart"

	"net/textproto"

	"fmt"

	"path/filepath"

	"github.com/moul/http2curl"
	"golang.org/x/net/publicsuffix"
)

type Request *http.Request
type Response *http.Response

// HTTP methods we support
const (
	POST    = "POST"
	GET     = "GET"
	HEAD    = "HEAD"
	PUT     = "PUT"
	DELETE  = "DELETE"
	PATCH   = "PATCH"
	OPTIONS = "OPTIONS"
)

// Types we support.
const (
	TypeJSON       = "json"
	TypeXML        = "xml"
	TypeUrlencoded = "urlencoded"
	TypeForm       = "form"
	TypeFormData   = "form-data"
	TypeHTML       = "html"
	TypeText       = "text"
	TypeMultipart  = "multipart"
)

type superAgentRetryable struct {
	RetryableStatus []int
	RetryerTime     time.Duration
	RetryerCount    int
	Attempt         int
	Enable          bool
}

// A SuperAgent is a object storing all request data for client.
type SuperAgent struct {
<<<<<<< HEAD
	Url                  string
	Method               string
	Header               http.Header
	TargetType           string
	ForceType            string
	Data                 map[string]interface{}
	SliceData            []interface{}
	FormData             url.Values
	QueryData            url.Values
	FileData             []File
	BounceToRawString    bool
	RawString            string
	Client               *http.Client
	Transport            *http.Transport
	Cookies              []*http.Cookie
	Errors               []error
	BasicAuth            struct{ Username, Password string }
	Debug                bool
	CurlCommand          bool
	logger               Logger
	Retryable            superAgentRetryable
=======
	Url               string
	Method            string
	Header            http.Header
	TargetType        string
	ForceType         string
	Data              map[string]interface{}
	SliceData         []interface{}
	FormData          url.Values
	QueryData         url.Values
	FileData          []File
	BounceToRawString bool
	RawString         string
	Client            *http.Client
	Transport         *http.Transport
	Cookies           []*http.Cookie
	Errors            []error
	BasicAuth         struct{ Username, Password string }
	Debug             bool
	CurlCommand       bool
	logger            Logger
	Retryable         struct {
		RetryableStatus []int
		RetryerTime     time.Duration
		RetryerCount    int
		Attempt         int
		Enable          bool
	}
	//If true prevents clearing Superagent data and makes it possible to reuse it for the next requests
>>>>>>> 8e3aed27
	DoNotClearSuperAgent bool
	isClone              bool
}

var DisableTransportSwap = false

// Used to create a new SuperAgent object.
func New() *SuperAgent {
	cookiejarOptions := cookiejar.Options{
		PublicSuffixList: publicsuffix.List,
	}
	jar, _ := cookiejar.New(&cookiejarOptions)

	debug := os.Getenv("GOREQUEST_DEBUG") == "1"

	s := &SuperAgent{
		TargetType:        TypeJSON,
		Data:              make(map[string]interface{}),
		Header:            http.Header{},
		RawString:         "",
		SliceData:         []interface{}{},
		FormData:          url.Values{},
		QueryData:         url.Values{},
		FileData:          make([]File, 0),
		BounceToRawString: false,
		Client:            &http.Client{Jar: jar},
		Transport:         &http.Transport{},
		Cookies:           make([]*http.Cookie, 0),
		Errors:            nil,
		BasicAuth:         struct{ Username, Password string }{},
		Debug:             debug,
		CurlCommand:       false,
		logger:            log.New(os.Stderr, "[gorequest]", log.LstdFlags),
		isClone:           false,
	}
	// disable keep alives by default, see this issue https://github.com/parnurzeal/gorequest/issues/75
	s.Transport.DisableKeepAlives = true
	return s
}

func cloneMapArray(old map[string][]string) map[string][]string {
	newMap := make(map[string][]string, len(old))
	for k, vals := range old {
		newMap[k] = make([]string, len(vals))
		for i := range vals {
			newMap[k][i] = vals[i]
		}
	}
	return newMap
}
func shallowCopyData(old map[string]interface{}) map[string]interface{} {
	if old == nil {
		return nil
	}
	newData := make(map[string]interface{})
	for k, val := range old {
		newData[k] = val
	}
	return newData
}
func shallowCopyDataSlice(old []interface{}) []interface{} {
	if old == nil {
		return nil
	}
	newData := make([]interface{}, len(old))
	for i := range old {
		newData[i] = old[i]
	}
	return newData
}
func shallowCopyFileArray(old []File) []File {
	if old == nil {
		return nil
	}
	newData := make([]File, len(old))
	for i := range old {
		newData[i] = old[i]
	}
	return newData
}
func shallowCopyCookies(old []*http.Cookie) []*http.Cookie {
	if old == nil {
		return nil
	}
	newData := make([]*http.Cookie, len(old))
	for i := range old {
		newData[i] = old[i]
	}
	return newData
}
func shallowCopyErrors(old []error) []error {
	if old == nil {
		return nil
	}
	newData := make([]error, len(old))
	for i := range old {
		newData[i] = old[i]
	}
	return newData
}

// just need to change the array pointer?
func copyRetryable(old superAgentRetryable) superAgentRetryable {
	newRetryable := old
	newRetryable.RetryableStatus = make([]int, len(old.RetryableStatus))
	for i := range old.RetryableStatus {
		newRetryable.RetryableStatus[i] = old.RetryableStatus[i]
	}
	return newRetryable
}

// Returns a copy of this superagent. Useful if you want to reuse the client/settings
// concurrently.
// Note: This does a shallow copy of the parent. So you will need to be
// careful of Data provided
// Note: It also directly re-uses the client and transport. If you modify the Timeout,
// or RedirectPolicy on a clone, the clone will have a new http.client. It is recommended
// that the base request set your timeout and redirect polices, and no modification of
// the client or transport happen after cloning.
// Note: DoNotClearSuperAgent is forced to "true" after Clone
func (s *SuperAgent) Clone() *SuperAgent {
	clone := &SuperAgent{
		Url:                  s.Url,
		Method:               s.Method,
		Header:               http.Header(cloneMapArray(s.Header)),
		TargetType:           s.TargetType,
		ForceType:            s.ForceType,
		Data:                 shallowCopyData(s.Data),
		SliceData:            shallowCopyDataSlice(s.SliceData),
		FormData:             url.Values(cloneMapArray(s.FormData)),
		QueryData:            url.Values(cloneMapArray(s.QueryData)),
		FileData:             shallowCopyFileArray(s.FileData),
		BounceToRawString:    s.BounceToRawString,
		RawString:            s.RawString,
		Client:               s.Client,
		Transport:            s.Transport,
		Cookies:              shallowCopyCookies(s.Cookies),
		Errors:               shallowCopyErrors(s.Errors),
		BasicAuth:            s.BasicAuth,
		Debug:                s.Debug,
		CurlCommand:          s.CurlCommand,
		logger:               s.logger, // thread safe.. anyway
		Retryable:            copyRetryable(s.Retryable),
		DoNotClearSuperAgent: true,
		isClone:              true,
	}
	return clone
}

// Enable the debug mode which logs request/response detail
func (s *SuperAgent) SetDebug(enable bool) *SuperAgent {
	s.Debug = enable
	return s
}

// Enable the curlcommand mode which display a CURL command line
func (s *SuperAgent) SetCurlCommand(enable bool) *SuperAgent {
	s.CurlCommand = enable
	return s
}

// Enable the DoNotClear mode for not clearing super agent and reuse for the next request
func (s *SuperAgent) SetDoNotClearSuperAgent(enable bool) *SuperAgent {
	s.DoNotClearSuperAgent = enable
	return s
}

func (s *SuperAgent) SetLogger(logger Logger) *SuperAgent {
	s.logger = logger
	return s
}

// Clear SuperAgent data for another new request.
func (s *SuperAgent) ClearSuperAgent() {
	if s.DoNotClearSuperAgent {
		return
	}
	s.Url = ""
	s.Method = ""
	s.Header = http.Header{}
	s.Data = make(map[string]interface{})
	s.SliceData = []interface{}{}
	s.FormData = url.Values{}
	s.QueryData = url.Values{}
	s.FileData = make([]File, 0)
	s.BounceToRawString = false
	s.RawString = ""
	s.ForceType = ""
	s.TargetType = TypeJSON
	s.Cookies = make([]*http.Cookie, 0)
	s.Errors = nil
}

// Just a wrapper to initialize SuperAgent instance by method string
func (s *SuperAgent) CustomMethod(method, targetUrl string) *SuperAgent {
	switch method {
	case POST:
		return s.Post(targetUrl)
	case GET:
		return s.Get(targetUrl)
	case HEAD:
		return s.Head(targetUrl)
	case PUT:
		return s.Put(targetUrl)
	case DELETE:
		return s.Delete(targetUrl)
	case PATCH:
		return s.Patch(targetUrl)
	case OPTIONS:
		return s.Options(targetUrl)
	default:
		s.ClearSuperAgent()
		s.Method = method
		s.Url = targetUrl
		s.Errors = nil
		return s
	}
}

func (s *SuperAgent) Get(targetUrl string) *SuperAgent {
	s.ClearSuperAgent()
	s.Method = GET
	s.Url = targetUrl
	s.Errors = nil
	return s
}

func (s *SuperAgent) Post(targetUrl string) *SuperAgent {
	s.ClearSuperAgent()
	s.Method = POST
	s.Url = targetUrl
	s.Errors = nil
	return s
}

func (s *SuperAgent) Head(targetUrl string) *SuperAgent {
	s.ClearSuperAgent()
	s.Method = HEAD
	s.Url = targetUrl
	s.Errors = nil
	return s
}

func (s *SuperAgent) Put(targetUrl string) *SuperAgent {
	s.ClearSuperAgent()
	s.Method = PUT
	s.Url = targetUrl
	s.Errors = nil
	return s
}

func (s *SuperAgent) Delete(targetUrl string) *SuperAgent {
	s.ClearSuperAgent()
	s.Method = DELETE
	s.Url = targetUrl
	s.Errors = nil
	return s
}

func (s *SuperAgent) Patch(targetUrl string) *SuperAgent {
	s.ClearSuperAgent()
	s.Method = PATCH
	s.Url = targetUrl
	s.Errors = nil
	return s
}

func (s *SuperAgent) Options(targetUrl string) *SuperAgent {
	s.ClearSuperAgent()
	s.Method = OPTIONS
	s.Url = targetUrl
	s.Errors = nil
	return s
}

// Set is used for setting header fields,
// this will overwrite the existed values of Header through AppendHeader().
// Example. To set `Accept` as `application/json`
//
//    gorequest.New().
//      Post("/gamelist").
//      Set("Accept", "application/json").
//      End()
func (s *SuperAgent) Set(param string, value string) *SuperAgent {
	s.Header.Set(param, value)
	return s
}

// AppendHeader is used for setting header fileds with multiple values,
// Example. To set `Accept` as `application/json, text/plain`
//
//    gorequest.New().
//      Post("/gamelist").
//      AppendHeader("Accept", "application/json").
//      AppendHeader("Accept", "text/plain").
//      End()
func (s *SuperAgent) AppendHeader(param string, value string) *SuperAgent {
	s.Header.Add(param, value)
	return s
}

// Retryable is used for setting a Retryer policy
// Example. To set Retryer policy with 5 seconds between each attempt.
//          3 max attempt.
//          And StatusBadRequest and StatusInternalServerError as RetryableStatus

//    gorequest.New().
//      Post("/gamelist").
//      Retry(3, 5 * time.seconds, http.StatusBadRequest, http.StatusInternalServerError).
//      End()
func (s *SuperAgent) Retry(retryerCount int, retryerTime time.Duration, statusCode ...int) *SuperAgent {
	for _, code := range statusCode {
		statusText := http.StatusText(code)
		if len(statusText) == 0 {
			s.Errors = append(s.Errors, errors.New("StatusCode '"+strconv.Itoa(code)+"' doesn't exist in http package"))
		}
	}

	s.Retryable = struct {
		RetryableStatus []int
		RetryerTime     time.Duration
		RetryerCount    int
		Attempt         int
		Enable          bool
	}{
		statusCode,
		retryerTime,
		retryerCount,
		0,
		true,
	}
	return s
}

// SetBasicAuth sets the basic authentication header
// Example. To set the header for username "myuser" and password "mypass"
//
//    gorequest.New()
//      Post("/gamelist").
//      SetBasicAuth("myuser", "mypass").
//      End()
func (s *SuperAgent) SetBasicAuth(username string, password string) *SuperAgent {
	s.BasicAuth = struct{ Username, Password string }{username, password}
	return s
}

// AddCookie adds a cookie to the request. The behavior is the same as AddCookie on Request from net/http
func (s *SuperAgent) AddCookie(c *http.Cookie) *SuperAgent {
	s.Cookies = append(s.Cookies, c)
	return s
}

// AddCookies is a convenient method to add multiple cookies
func (s *SuperAgent) AddCookies(cookies []*http.Cookie) *SuperAgent {
	s.Cookies = append(s.Cookies, cookies...)
	return s
}

var Types = map[string]string{
	TypeJSON:       "application/json",
	TypeXML:        "application/xml",
	TypeForm:       "application/x-www-form-urlencoded",
	TypeFormData:   "application/x-www-form-urlencoded",
	TypeUrlencoded: "application/x-www-form-urlencoded",
	TypeHTML:       "text/html",
	TypeText:       "text/plain",
	TypeMultipart:  "multipart/form-data",
}

// Type is a convenience function to specify the data type to send.
// For example, to send data as `application/x-www-form-urlencoded` :
//
//    gorequest.New().
//      Post("/recipe").
//      Type("form").
//      Send(`{ "name": "egg benedict", "category": "brunch" }`).
//      End()
//
// This will POST the body "name=egg benedict&category=brunch" to url /recipe
//
// GoRequest supports
//
//    "text/html" uses "html"
//    "application/json" uses "json"
//    "application/xml" uses "xml"
//    "text/plain" uses "text"
//    "application/x-www-form-urlencoded" uses "urlencoded", "form" or "form-data"
//
func (s *SuperAgent) Type(typeStr string) *SuperAgent {
	if _, ok := Types[typeStr]; ok {
		s.ForceType = typeStr
	} else {
		s.Errors = append(s.Errors, errors.New("Type func: incorrect type \""+typeStr+"\""))
	}
	return s
}

// Query function accepts either json string or strings which will form a query-string in url of GET method or body of POST method.
// For example, making "/search?query=bicycle&size=50x50&weight=20kg" using GET method:
//
//      gorequest.New().
//        Get("/search").
//        Query(`{ query: 'bicycle' }`).
//        Query(`{ size: '50x50' }`).
//        Query(`{ weight: '20kg' }`).
//        End()
//
// Or you can put multiple json values:
//
//      gorequest.New().
//        Get("/search").
//        Query(`{ query: 'bicycle', size: '50x50', weight: '20kg' }`).
//        End()
//
// Strings are also acceptable:
//
//      gorequest.New().
//        Get("/search").
//        Query("query=bicycle&size=50x50").
//        Query("weight=20kg").
//        End()
//
// Or even Mixed! :)
//
//      gorequest.New().
//        Get("/search").
//        Query("query=bicycle").
//        Query(`{ size: '50x50', weight:'20kg' }`).
//        End()
//
func (s *SuperAgent) Query(content interface{}) *SuperAgent {
	switch v := reflect.ValueOf(content); v.Kind() {
	case reflect.String:
		s.queryString(v.String())
	case reflect.Struct:
		s.queryStruct(v.Interface())
	case reflect.Map:
		s.queryMap(v.Interface())
	default:
	}
	return s
}

func (s *SuperAgent) queryStruct(content interface{}) *SuperAgent {
	if marshalContent, err := json.Marshal(content); err != nil {
		s.Errors = append(s.Errors, err)
	} else {
		var val map[string]interface{}
		if err := json.Unmarshal(marshalContent, &val); err != nil {
			s.Errors = append(s.Errors, err)
		} else {
			for k, v := range val {
				k = strings.ToLower(k)
				var queryVal string
				switch t := v.(type) {
				case string:
					queryVal = t
				case float64:
					queryVal = strconv.FormatFloat(t, 'f', -1, 64)
				case time.Time:
					queryVal = t.Format(time.RFC3339)
				default:
					j, err := json.Marshal(v)
					if err != nil {
						continue
					}
					queryVal = string(j)
				}
				s.QueryData.Add(k, queryVal)
			}
		}
	}
	return s
}

func (s *SuperAgent) queryString(content string) *SuperAgent {
	var val map[string]string
	if err := json.Unmarshal([]byte(content), &val); err == nil {
		for k, v := range val {
			s.QueryData.Add(k, v)
		}
	} else {
		if queryData, err := url.ParseQuery(content); err == nil {
			for k, queryValues := range queryData {
				for _, queryValue := range queryValues {
					s.QueryData.Add(k, string(queryValue))
				}
			}
		} else {
			s.Errors = append(s.Errors, err)
		}
		// TODO: need to check correct format of 'field=val&field=val&...'
	}
	return s
}

func (s *SuperAgent) queryMap(content interface{}) *SuperAgent {
	return s.queryStruct(content)
}

// As Go conventions accepts ; as a synonym for &. (https://github.com/golang/go/issues/2210)
// Thus, Query won't accept ; in a querystring if we provide something like fields=f1;f2;f3
// This Param is then created as an alternative method to solve this.
func (s *SuperAgent) Param(key string, value string) *SuperAgent {
	s.QueryData.Add(key, value)
	return s
}

// Set TLSClientConfig for underling Transport.
// One example is you can use it to disable security check (https):
//
//      gorequest.New().TLSClientConfig(&tls.Config{ InsecureSkipVerify: true}).
//        Get("https://disable-security-check.com").
//        End()
//
func (s *SuperAgent) TLSClientConfig(config *tls.Config) *SuperAgent {
	s.safeModifyTransport()
	s.Transport.TLSClientConfig = config
	return s
}

// Proxy function accepts a proxy url string to setup proxy url for any request.
// It provides a convenience way to setup proxy which have advantages over usual old ways.
// One example is you might try to set `http_proxy` environment. This means you are setting proxy up for all the requests.
// You will not be able to send different request with different proxy unless you change your `http_proxy` environment again.
// Another example is using Golang proxy setting. This is normal prefer way to do but too verbase compared to GoRequest's Proxy:
//
//      gorequest.New().Proxy("http://myproxy:9999").
//        Post("http://www.google.com").
//        End()
//
// To set no_proxy, just put empty string to Proxy func:
//
//      gorequest.New().Proxy("").
//        Post("http://www.google.com").
//        End()
//
func (s *SuperAgent) Proxy(proxyUrl string) *SuperAgent {
	parsedProxyUrl, err := url.Parse(proxyUrl)
	if err != nil {
		s.Errors = append(s.Errors, err)
	} else if proxyUrl == "" {
		s.safeModifyTransport()
		s.Transport.Proxy = nil
	} else {
		s.safeModifyTransport()
		s.Transport.Proxy = http.ProxyURL(parsedProxyUrl)
	}
	return s
}

// RedirectPolicy accepts a function to define how to handle redirects. If the
// policy function returns an error, the next Request is not made and the previous
// request is returned.
//
// The policy function's arguments are the Request about to be made and the
// past requests in order of oldest first.
func (s *SuperAgent) RedirectPolicy(policy func(req Request, via []Request) error) *SuperAgent {
	s.safeModifyHttpClient()
	s.Client.CheckRedirect = func(r *http.Request, v []*http.Request) error {
		vv := make([]Request, len(v))
		for i, r := range v {
			vv[i] = Request(r)
		}
		return policy(Request(r), vv)
	}
	return s
}

// Send function accepts either json string or query strings which is usually used to assign data to POST or PUT method.
// Without specifying any type, if you give Send with json data, you are doing requesting in json format:
//
//      gorequest.New().
//        Post("/search").
//        Send(`{ query: 'sushi' }`).
//        End()
//
// While if you use at least one of querystring, GoRequest understands and automatically set the Content-Type to `application/x-www-form-urlencoded`
//
//      gorequest.New().
//        Post("/search").
//        Send("query=tonkatsu").
//        End()
//
// So, if you want to strictly send json format, you need to use Type func to set it as `json` (Please see more details in Type function).
// You can also do multiple chain of Send:
//
//      gorequest.New().
//        Post("/search").
//        Send("query=bicycle&size=50x50").
//        Send(`{ wheel: '4'}`).
//        End()
//
// From v0.2.0, Send function provide another convenience way to work with Struct type. You can mix and match it with json and query string:
//
//      type BrowserVersionSupport struct {
//        Chrome string
//        Firefox string
//      }
//      ver := BrowserVersionSupport{ Chrome: "37.0.2041.6", Firefox: "30.0" }
//      gorequest.New().
//        Post("/update_version").
//        Send(ver).
//        Send(`{"Safari":"5.1.10"}`).
//        End()
//
// If you have set Type to text or Content-Type to text/plain, content will be sent as raw string in body instead of form
//
//      gorequest.New().
//        Post("/greet").
//        Type("text").
//        Send("hello world").
//        End()
//
func (s *SuperAgent) Send(content interface{}) *SuperAgent {
	// TODO: add normal text mode or other mode to Send func
	switch v := reflect.ValueOf(content); v.Kind() {
	case reflect.String:
		s.SendString(v.String())
	case reflect.Int, reflect.Int8, reflect.Int16, reflect.Int32, reflect.Int64: // includes rune
		s.SendString(strconv.FormatInt(v.Int(), 10))
	case reflect.Uint, reflect.Uint8, reflect.Uint16, reflect.Uint32, reflect.Uint64: // includes byte
		s.SendString(strconv.FormatUint(v.Uint(), 10))
	case reflect.Float64:
		s.SendString(strconv.FormatFloat(v.Float(), 'f', -1, 64))
	case reflect.Float32:
		s.SendString(strconv.FormatFloat(v.Float(), 'f', -1, 32))
	case reflect.Bool:
		s.SendString(strconv.FormatBool(v.Bool()))
	case reflect.Struct:
		s.SendStruct(v.Interface())
	case reflect.Slice:
		s.SendSlice(makeSliceOfReflectValue(v))
	case reflect.Array:
		s.SendSlice(makeSliceOfReflectValue(v))
	case reflect.Ptr:
		s.Send(v.Elem().Interface())
	case reflect.Map:
		s.SendMap(v.Interface())
	default:
		// TODO: leave default for handling other types in the future, such as complex numbers, (nested) maps, etc
		return s
	}
	return s
}

func makeSliceOfReflectValue(v reflect.Value) (slice []interface{}) {

	kind := v.Kind()
	if kind != reflect.Slice && kind != reflect.Array {
		return slice
	}

	slice = make([]interface{}, v.Len())
	for i := 0; i < v.Len(); i++ {
		slice[i] = v.Index(i).Interface()
	}

	return slice
}

// SendSlice (similar to SendString) returns SuperAgent's itself for any next chain and takes content []interface{} as a parameter.
// Its duty is to append slice of interface{} into s.SliceData ([]interface{}) which later changes into json array in the End() func.
func (s *SuperAgent) SendSlice(content []interface{}) *SuperAgent {
	s.SliceData = append(s.SliceData, content...)
	return s
}

func (s *SuperAgent) SendMap(content interface{}) *SuperAgent {
	return s.SendStruct(content)
}

// SendStruct (similar to SendString) returns SuperAgent's itself for any next chain and takes content interface{} as a parameter.
// Its duty is to transfrom interface{} (implicitly always a struct) into s.Data (map[string]interface{}) which later changes into appropriate format such as json, form, text, etc. in the End() func.
func (s *SuperAgent) SendStruct(content interface{}) *SuperAgent {
	if marshalContent, err := json.Marshal(content); err != nil {
		s.Errors = append(s.Errors, err)
	} else {
		var val map[string]interface{}
		d := json.NewDecoder(bytes.NewBuffer(marshalContent))
		d.UseNumber()
		if err := d.Decode(&val); err != nil {
			s.Errors = append(s.Errors, err)
		} else {
			for k, v := range val {
				s.Data[k] = v
			}
		}
	}
	return s
}

// SendString returns SuperAgent's itself for any next chain and takes content string as a parameter.
// Its duty is to transform String into s.Data (map[string]interface{}) which later changes into appropriate format such as json, form, text, etc. in the End func.
// Send implicitly uses SendString and you should use Send instead of this.
func (s *SuperAgent) SendString(content string) *SuperAgent {
	if !s.BounceToRawString {
		var val interface{}
		d := json.NewDecoder(strings.NewReader(content))
		d.UseNumber()
		if err := d.Decode(&val); err == nil {
			switch v := reflect.ValueOf(val); v.Kind() {
			case reflect.Map:
				for k, v := range val.(map[string]interface{}) {
					s.Data[k] = v
				}
			// add to SliceData
			case reflect.Slice:
				s.SendSlice(val.([]interface{}))
			// bounce to rawstring if it is arrayjson, or others
			default:
				s.BounceToRawString = true
			}
		} else if formData, err := url.ParseQuery(content); err == nil {
			for k, formValues := range formData {
				for _, formValue := range formValues {
					// make it array if already have key
					if val, ok := s.Data[k]; ok {
						var strArray []string
						strArray = append(strArray, string(formValue))
						// check if previous data is one string or array
						switch oldValue := val.(type) {
						case []string:
							strArray = append(strArray, oldValue...)
						case string:
							strArray = append(strArray, oldValue)
						}
						s.Data[k] = strArray
					} else {
						// make it just string if does not already have same key
						s.Data[k] = formValue
					}
				}
			}
			s.TargetType = TypeForm
		} else {
			s.BounceToRawString = true
		}
	}
	// Dump all contents to RawString in case in the end user doesn't want json or form.
	s.RawString += content
	return s
}

type File struct {
	Filename  string
	Fieldname string
	Data      []byte
}

// SendFile function works only with type "multipart". The function accepts one mandatory and up to two optional arguments. The mandatory (first) argument is the file.
// The function accepts a path to a file as string:
//
//      gorequest.New().
//        Post("http://example.com").
//        Type("multipart").
//        SendFile("./example_file.ext").
//        End()
//
// File can also be a []byte slice of a already file read by eg. ioutil.ReadFile:
//
//      b, _ := ioutil.ReadFile("./example_file.ext")
//      gorequest.New().
//        Post("http://example.com").
//        Type("multipart").
//        SendFile(b).
//        End()
//
// Furthermore file can also be a os.File:
//
//      f, _ := os.Open("./example_file.ext")
//      gorequest.New().
//        Post("http://example.com").
//        Type("multipart").
//        SendFile(f).
//        End()
//
// The first optional argument (second argument overall) is the filename, which will be automatically determined when file is a string (path) or a os.File.
// When file is a []byte slice, filename defaults to "filename". In all cases the automatically determined filename can be overwritten:
//
//      b, _ := ioutil.ReadFile("./example_file.ext")
//      gorequest.New().
//        Post("http://example.com").
//        Type("multipart").
//        SendFile(b, "my_custom_filename").
//        End()
//
// The second optional argument (third argument overall) is the fieldname in the multipart/form-data request. It defaults to fileNUMBER (eg. file1), where number is ascending and starts counting at 1.
// So if you send multiple files, the fieldnames will be file1, file2, ... unless it is overwritten. If fieldname is set to "file" it will be automatically set to fileNUMBER, where number is the greatest exsiting number+1.
//
//      b, _ := ioutil.ReadFile("./example_file.ext")
//      gorequest.New().
//        Post("http://example.com").
//        Type("multipart").
//        SendFile(b, "", "my_custom_fieldname"). // filename left blank, will become "example_file.ext"
//        End()
//
func (s *SuperAgent) SendFile(file interface{}, args ...string) *SuperAgent {

	filename := ""
	fieldname := "file"

	if len(args) >= 1 && len(args[0]) > 0 {
		filename = strings.TrimSpace(args[0])
	}
	if len(args) >= 2 && len(args[1]) > 0 {
		fieldname = strings.TrimSpace(args[1])
	}
	if fieldname == "file" || fieldname == "" {
		fieldname = "file" + strconv.Itoa(len(s.FileData)+1)
	}

	switch v := reflect.ValueOf(file); v.Kind() {
	case reflect.String:
		pathToFile, err := filepath.Abs(v.String())
		if err != nil {
			s.Errors = append(s.Errors, err)
			return s
		}
		if filename == "" {
			filename = filepath.Base(pathToFile)
		}
		data, err := ioutil.ReadFile(v.String())
		if err != nil {
			s.Errors = append(s.Errors, err)
			return s
		}
		s.FileData = append(s.FileData, File{
			Filename:  filename,
			Fieldname: fieldname,
			Data:      data,
		})
	case reflect.Slice:
		slice := makeSliceOfReflectValue(v)
		if filename == "" {
			filename = "filename"
		}
		f := File{
			Filename:  filename,
			Fieldname: fieldname,
			Data:      make([]byte, len(slice)),
		}
		for i := range slice {
			f.Data[i] = slice[i].(byte)
		}
		s.FileData = append(s.FileData, f)
	case reflect.Ptr:
		if len(args) == 1 {
			return s.SendFile(v.Elem().Interface(), args[0])
		}
		if len(args) >= 2 {
			return s.SendFile(v.Elem().Interface(), args[0], args[1])
		}
		return s.SendFile(v.Elem().Interface())
	default:
		if v.Type() == reflect.TypeOf(os.File{}) {
			osfile := v.Interface().(os.File)
			if filename == "" {
				filename = filepath.Base(osfile.Name())
			}
			data, err := ioutil.ReadFile(osfile.Name())
			if err != nil {
				s.Errors = append(s.Errors, err)
				return s
			}
			s.FileData = append(s.FileData, File{
				Filename:  filename,
				Fieldname: fieldname,
				Data:      data,
			})
			return s
		}

		s.Errors = append(s.Errors, errors.New("SendFile currently only supports either a string (path/to/file), a slice of bytes (file content itself), or a os.File!"))
	}

	return s
}

func changeMapToURLValues(data map[string]interface{}) url.Values {
	var newUrlValues = url.Values{}
	for k, v := range data {
		switch val := v.(type) {
		case string:
			newUrlValues.Add(k, val)
		case bool:
			newUrlValues.Add(k, strconv.FormatBool(val))
		// if a number, change to string
		// json.Number used to protect against a wrong (for GoRequest) default conversion
		// which always converts number to float64.
		// This type is caused by using Decoder.UseNumber()
		case json.Number:
			newUrlValues.Add(k, string(val))
		case int:
			newUrlValues.Add(k, strconv.FormatInt(int64(val), 10))
		// TODO add all other int-Types (int8, int16, ...)
		case float64:
			newUrlValues.Add(k, strconv.FormatFloat(float64(val), 'f', -1, 64))
		case float32:
			newUrlValues.Add(k, strconv.FormatFloat(float64(val), 'f', -1, 64))
		// following slices are mostly needed for tests
		case []string:
			for _, element := range val {
				newUrlValues.Add(k, element)
			}
		case []int:
			for _, element := range val {
				newUrlValues.Add(k, strconv.FormatInt(int64(element), 10))
			}
		case []bool:
			for _, element := range val {
				newUrlValues.Add(k, strconv.FormatBool(element))
			}
		case []float64:
			for _, element := range val {
				newUrlValues.Add(k, strconv.FormatFloat(float64(element), 'f', -1, 64))
			}
		case []float32:
			for _, element := range val {
				newUrlValues.Add(k, strconv.FormatFloat(float64(element), 'f', -1, 64))
			}
		// these slices are used in practice like sending a struct
		case []interface{}:

			if len(val) <= 0 {
				continue
			}

			switch val[0].(type) {
			case string:
				for _, element := range val {
					newUrlValues.Add(k, element.(string))
				}
			case bool:
				for _, element := range val {
					newUrlValues.Add(k, strconv.FormatBool(element.(bool)))
				}
			case json.Number:
				for _, element := range val {
					newUrlValues.Add(k, string(element.(json.Number)))
				}
			}
		default:
			// TODO add ptr, arrays, ...
		}
	}
	return newUrlValues
}

// End is the most important function that you need to call when ending the chain. The request won't proceed without calling it.
// End function returns Response which matchs the structure of Response type in Golang's http package (but without Body data). The body data itself returns as a string in a 2nd return value.
// Lastly but worth noticing, error array (NOTE: not just single error value) is returned as a 3rd value and nil otherwise.
//
// For example:
//
//    resp, body, errs := gorequest.New().Get("http://www.google.com").End()
//    if errs != nil {
//      fmt.Println(errs)
//    }
//    fmt.Println(resp, body)
//
// Moreover, End function also supports callback which you can put as a parameter.
// This extends the flexibility and makes GoRequest fun and clean! You can use GoRequest in whatever style you love!
//
// For example:
//
//    func printBody(resp gorequest.Response, body string, errs []error){
//      fmt.Println(resp.Status)
//    }
//    gorequest.New().Get("http://www..google.com").End(printBody)
//
func (s *SuperAgent) End(callback ...func(response Response, body string, errs []error)) (Response, string, []error) {
	var bytesCallback []func(response Response, body []byte, errs []error)
	if len(callback) > 0 {
		bytesCallback = []func(response Response, body []byte, errs []error){
			func(response Response, body []byte, errs []error) {
				callback[0](response, string(body), errs)
			},
		}
	}

	resp, body, errs := s.EndBytes(bytesCallback...)
	bodyString := string(body)

	return resp, bodyString, errs
}

// EndBytes should be used when you want the body as bytes. The callbacks work the same way as with `End`, except that a byte array is used instead of a string.
func (s *SuperAgent) EndBytes(callback ...func(response Response, body []byte, errs []error)) (Response, []byte, []error) {
	var (
		errs []error
		resp Response
		body []byte
	)

	for {
		resp, body, errs = s.getResponseBytes()
		if errs != nil {
			return nil, nil, errs
		}
		if s.isRetryableRequest(resp) {
			resp.Header.Set("Retry-Count", strconv.Itoa(s.Retryable.Attempt))
			break
		}
	}

	respCallback := *resp
	if len(callback) != 0 {
		callback[0](&respCallback, body, s.Errors)
	}
	return resp, body, nil
}

func (s *SuperAgent) isRetryableRequest(resp Response) bool {
	if s.Retryable.Enable && s.Retryable.Attempt < s.Retryable.RetryerCount && contains(resp.StatusCode, s.Retryable.RetryableStatus) {
		time.Sleep(s.Retryable.RetryerTime)
		s.Retryable.Attempt++
		return false
	}
	return true
}

func contains(respStatus int, statuses []int) bool {
	for _, status := range statuses {
		if status == respStatus {
			return true
		}
	}
	return false
}

// EndStruct should be used when you want the body as a struct. The callbacks work the same way as with `End`, except that a struct is used instead of a string.
func (s *SuperAgent) EndStruct(v interface{}, callback ...func(response Response, v interface{}, body []byte, errs []error)) (Response, []byte, []error) {
	resp, body, errs := s.EndBytes()
	if errs != nil {
		return nil, body, errs
	}
	err := json.Unmarshal(body, &v)
	if err != nil {
		s.Errors = append(s.Errors, err)
		return resp, body, s.Errors
	}
	respCallback := *resp
	if len(callback) != 0 {
		callback[0](&respCallback, v, body, s.Errors)
	}
	return resp, body, nil
}

func (s *SuperAgent) getResponseBytes() (Response, []byte, []error) {
	var (
		req  *http.Request
		err  error
		resp Response
	)
	// check whether there is an error. if yes, return all errors
	if len(s.Errors) != 0 {
		return nil, nil, s.Errors
	}
	// check if there is forced type
	switch s.ForceType {
	case TypeJSON, TypeForm, TypeXML, TypeText, TypeMultipart:
		s.TargetType = s.ForceType
		// If forcetype is not set, check whether user set Content-Type header.
		// If yes, also bounce to the correct supported TargetType automatically.
	default:
		contentType := s.Header.Get("Content-Type")
		for k, v := range Types {
			if contentType == v {
				s.TargetType = k
			}
		}
	}

	// if slice and map get mixed, let's bounce to rawstring
	if len(s.Data) != 0 && len(s.SliceData) != 0 {
		s.BounceToRawString = true
	}

	// Make Request
	req, err = s.MakeRequest()
	if err != nil {
		s.Errors = append(s.Errors, err)
		return nil, nil, s.Errors
	}

	// Set Transport
	if !DisableTransportSwap {
		s.Client.Transport = s.Transport
	}

	// Log details of this request
	if s.Debug {
		dump, err := httputil.DumpRequest(req, true)
		s.logger.SetPrefix("[http] ")
		if err != nil {
			s.logger.Println("Error:", err)
		} else {
			s.logger.Printf("HTTP Request: %s", string(dump))
		}
	}

	// Display CURL command line
	if s.CurlCommand {
		curl, err := http2curl.GetCurlCommand(req)
		s.logger.SetPrefix("[curl] ")
		if err != nil {
			s.logger.Println("Error:", err)
		} else {
			s.logger.Printf("CURL command line: %s", curl)
		}
	}

	// Send request
	resp, err = s.Client.Do(req)
	if err != nil {
		s.Errors = append(s.Errors, err)
		return nil, nil, s.Errors
	}
	defer resp.Body.Close()

	// Log details of this response
	if s.Debug {
		dump, err := httputil.DumpResponse(resp, true)
		if nil != err {
			s.logger.Println("Error:", err)
		} else {
			s.logger.Printf("HTTP Response: %s", string(dump))
		}
	}

	body, _ := ioutil.ReadAll(resp.Body)
	// Reset resp.Body so it can be use again
	resp.Body = ioutil.NopCloser(bytes.NewBuffer(body))

	return resp, body, nil
}

func (s *SuperAgent) MakeRequest() (*http.Request, error) {
	var (
		req           *http.Request
		contentType   string // This is only set when the request body content is non-empty.
		contentReader io.Reader
		err           error
	)

	if s.Method == "" {
		return nil, errors.New("No method specified")
	}

	// !!! Important Note !!!
	//
	// Throughout this region, contentReader and contentType are only set when
	// the contents will be non-empty.
	// This is done avoid ever sending a non-nil request body with nil contents
	// to http.NewRequest, because it contains logic which dependends on
	// whether or not the body is "nil".
	//
	// See PR #136 for more information:
	//
	//     https://github.com/parnurzeal/gorequest/pull/136
	//
	switch s.TargetType {
	case TypeJSON:
		// If-case to give support to json array. we check if
		// 1) Map only: send it as json map from s.Data
		// 2) Array or Mix of map & array or others: send it as rawstring from s.RawString
		var contentJson []byte
		if s.BounceToRawString {
			contentJson = []byte(s.RawString)
		} else if len(s.Data) != 0 {
			contentJson, _ = json.Marshal(s.Data)
		} else if len(s.SliceData) != 0 {
			contentJson, _ = json.Marshal(s.SliceData)
		}
		if contentJson != nil {
			contentReader = bytes.NewReader(contentJson)
			contentType = "application/json"
		}
	case TypeForm, TypeFormData, TypeUrlencoded:
		var contentForm []byte
		if s.BounceToRawString || len(s.SliceData) != 0 {
			contentForm = []byte(s.RawString)
		} else {
			formData := changeMapToURLValues(s.Data)
			contentForm = []byte(formData.Encode())
		}
		if len(contentForm) != 0 {
			contentReader = bytes.NewReader(contentForm)
			contentType = "application/x-www-form-urlencoded"
		}
	case TypeText:
		if len(s.RawString) != 0 {
			contentReader = strings.NewReader(s.RawString)
			contentType = "text/plain"
		}
	case TypeXML:
		if len(s.RawString) != 0 {
			contentReader = strings.NewReader(s.RawString)
			contentType = "application/xml"
		}
	case TypeMultipart:
		var (
			buf = &bytes.Buffer{}
			mw  = multipart.NewWriter(buf)
		)

		if s.BounceToRawString {
			fieldName := s.Header.Get("data_fieldname")
			if fieldName == "" {
				fieldName = "data"
			}
			fw, _ := mw.CreateFormField(fieldName)
			fw.Write([]byte(s.RawString))
			contentReader = buf
		}

		if len(s.Data) != 0 {
			formData := changeMapToURLValues(s.Data)
			for key, values := range formData {
				for _, value := range values {
					fw, _ := mw.CreateFormField(key)
					fw.Write([]byte(value))
				}
			}
			contentReader = buf
		}

		if len(s.SliceData) != 0 {
			fieldName := s.Header.Get("json_fieldname")
			if fieldName == "" {
				fieldName = "data"
			}
			// copied from CreateFormField() in mime/multipart/writer.go
			h := make(textproto.MIMEHeader)
			fieldName = strings.Replace(strings.Replace(fieldName, "\\", "\\\\", -1), `"`, "\\\"", -1)
			h.Set("Content-Disposition", fmt.Sprintf(`form-data; name="%s"`, fieldName))
			h.Set("Content-Type", "application/json")
			fw, _ := mw.CreatePart(h)
			contentJson, err := json.Marshal(s.SliceData)
			if err != nil {
				return nil, err
			}
			fw.Write(contentJson)
			contentReader = buf
		}

		// add the files
		if len(s.FileData) != 0 {
			for _, file := range s.FileData {
				fw, _ := mw.CreateFormFile(file.Fieldname, file.Filename)
				fw.Write(file.Data)
			}
			contentReader = buf
		}

		// close before call to FormDataContentType ! otherwise its not valid multipart
		mw.Close()

		if contentReader != nil {
			contentType = mw.FormDataContentType()
		}
	default:
		// let's return an error instead of an nil pointer exception here
		return nil, errors.New("TargetType '" + s.TargetType + "' could not be determined")
	}

	if req, err = http.NewRequest(s.Method, s.Url, contentReader); err != nil {
		return nil, err
	}
	for k, vals := range s.Header {
		for _, v := range vals {
			req.Header.Add(k, v)
		}

		// Setting the Host header is a special case, see this issue: https://github.com/golang/go/issues/7682
		if strings.EqualFold(k, "Host") {
			req.Host = vals[0]
		}
	}

	// https://github.com/parnurzeal/gorequest/issues/164
	// Don't infer the content type header if an overrride is already provided.
	if len(contentType) != 0 && req.Header.Get("Content-Type") == "" {
		req.Header.Set("Content-Type", contentType)
	}

	// Add all querystring from Query func
	q := req.URL.Query()
	for k, v := range s.QueryData {
		for _, vv := range v {
			q.Add(k, vv)
		}
	}
	req.URL.RawQuery = q.Encode()

	// Add basic auth
	if s.BasicAuth != struct{ Username, Password string }{} {
		req.SetBasicAuth(s.BasicAuth.Username, s.BasicAuth.Password)
	}

	// Add cookies
	for _, cookie := range s.Cookies {
		req.AddCookie(cookie)
	}

	return req, nil
}

// AsCurlCommand returns a string representing the runnable `curl' command
// version of the request.
func (s *SuperAgent) AsCurlCommand() (string, error) {
	req, err := s.MakeRequest()
	if err != nil {
		return "", err
	}
	cmd, err := http2curl.GetCurlCommand(req)
	if err != nil {
		return "", err
	}
	return cmd.String(), nil
}<|MERGE_RESOLUTION|>--- conflicted
+++ resolved
@@ -68,7 +68,6 @@
 
 // A SuperAgent is a object storing all request data for client.
 type SuperAgent struct {
-<<<<<<< HEAD
 	Url                  string
 	Method               string
 	Header               http.Header
@@ -90,36 +89,6 @@
 	CurlCommand          bool
 	logger               Logger
 	Retryable            superAgentRetryable
-=======
-	Url               string
-	Method            string
-	Header            http.Header
-	TargetType        string
-	ForceType         string
-	Data              map[string]interface{}
-	SliceData         []interface{}
-	FormData          url.Values
-	QueryData         url.Values
-	FileData          []File
-	BounceToRawString bool
-	RawString         string
-	Client            *http.Client
-	Transport         *http.Transport
-	Cookies           []*http.Cookie
-	Errors            []error
-	BasicAuth         struct{ Username, Password string }
-	Debug             bool
-	CurlCommand       bool
-	logger            Logger
-	Retryable         struct {
-		RetryableStatus []int
-		RetryerTime     time.Duration
-		RetryerCount    int
-		Attempt         int
-		Enable          bool
-	}
-	//If true prevents clearing Superagent data and makes it possible to reuse it for the next requests
->>>>>>> 8e3aed27
 	DoNotClearSuperAgent bool
 	isClone              bool
 }
